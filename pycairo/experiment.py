--- conflicted
+++ resolved
@@ -90,7 +90,7 @@
         c_hg = self.sthal.hicann.index()
 
         # collection should be named "w<wafer-id>-h<hicann-id>"
-        name = "w{}-h{}".format(int(c_hg.wafer().id()), int(c_hg.on_wafer().id()))
+        name = "w{}-h{}".format(int(c_hg.wafer().value()), int(c_hg.on_wafer().id()))
         return name
 
     def init_calibration(self):
@@ -309,15 +309,9 @@
             pass
 
         if self.save_results:
-<<<<<<< HEAD
-            if not os.path.isdir(os.path.join(self.folder,"floating_gates/")):
-                os.mkdir(os.path.join(self.folder,"floating_gates/"))
-            pickle.dump(fgc, open(os.path.join(self.folder,"floating_gates/","step{}rep{}.p".format(step_id,rep_id)), 'wb'))
-=======
             if not os.path.isdir(os.path.join(self.folder,"floating_gates")):
                 os.mkdir(os.path.join(self.folder,"floating_gates"))
             pickle.dump(fgc, open(os.path.join(self.folder,"floating_gates", "step{}rep{}.p".format(step_id,rep_id)), 'wb'))
->>>>>>> 78dec7c9
         self.sthal.write_config()
 
     @property
@@ -459,7 +453,7 @@
                     logger.INFO("Preparing measurement --> setting floating gates")
                     self.prepare_measurement(step_parameters, step_id, r)
                     logger.INFO("Measuring.")
-                    self.measure(neuron_ids, step_id)
+                    self.measure(neuron_ids, step_id, r)
         else:
             logger.WARN("When sweeping shared AND neuron parameters, both need to have same no. of steps.")
 
@@ -475,21 +469,12 @@
             t, v = self.sthal.read_adc()
             # Save traces in files:
             if self.save_traces:
-<<<<<<< HEAD
-                if not os.path.isdir(os.path.join(self.folder,"traces/")):
-                    os.mkdir(os.path.join(self.folder,"traces/"))
-                if not os.path.isdir(os.path.join(self.folder,"traces/","step{}rep{}/".format(step_id, rep_id))):
-                    os.mkdir(os.path.join(self.folder,"traces/","step{}rep{}/".format(step_id, rep_id)))
-                pickle.dump([t, v], open(os.path.join(self.folder,"traces/","step{}rep{}/".format(step_id, rep_id),"neuron_{}.p".format(neuron_id)), 'wb'))
-=======
                 folder = os.path.join(self.folder,"traces")
                 if not os.path.isdir(os.path.join(self.folder,"traces")):
                     os.mkdir(os.path.join(self.folder,"traces"))
                 if not os.path.isdir(os.path.join(self.folder,"traces", "step{}rep{}".format(step_id, rep_id))):
                     os.mkdir(os.path.join(self.folder, "traces", "step{}rep{}".format(step_id, rep_id)))
-                pickle.dump([t, v], open(os.path.join(self.folder,"traces", "step{}rep{}", "neuron_{}.p".format(step_id, rep_id, neuron_id)), 'wb'))
->>>>>>> 78dec7c9
-
+                pickle.dump([t, v], open(os.path.join(self.folder,"traces", "step{}rep{}".format(step_id, rep_id), "neuron_{}.p".format(neuron_id)), 'wb'))
             results[neuron_id] = self.process_trace(t, v)
         # Now store measurements in a file:
         if self.save_results:

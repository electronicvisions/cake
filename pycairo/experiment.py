"""Framework for experiments on the hardware.

Derive your custom experiment classes with functions for setup,
measurement and processing from BaseExperiment or child classes.
"""

import numpy as np
import pylogging
from collections import defaultdict
import pyhalbe
import pycalibtic
import pyredman as redman
import logic.spikes as spikes
from pycairo.helpers.calibtic import create_pycalibtic_polynomial
import pickle


class Unit(object):
    """Base class for Current, Voltage and DAC parameter values."""
    def __init__(self, value, apply_calibration=False):
        """Args:
            value: parameter value in units of child class
            apply_calibration: apply correction to this value before writing it to the hardware?
        """
        self.value = value
        self.apply_calibration = apply_calibration

    @property
    def value(self):
        return self._value

    @value.setter
    def value(self, value):
        self._check(value)
        self._value = value


class Current(Unit):
    """Current in nA for hardware parameters."""
    def __init__(self, value, apply_calibration=False):
        super(Current, self).__init__(float(value), apply_calibration)

    @classmethod
    def _check(self, value):
        if value < 0. or value > 2500.:
            raise ValueError("Current value {} nA out of range".format(value))

    def toDAC(self):
        return DAC(self.value/2500.*1023., self.apply_calibration)

    def __repr__(self):
        return "{} nA".format(self.value)


class Voltage(Unit):
    """Voltage in mV for hardware parameters."""
    def __init__(self, value, apply_calibration=False):
        super(Voltage, self).__init__(float(value), apply_calibration)

    @classmethod
    def _check(self, value):
        if value < 0. or value > 1800.:
            raise ValueError("Voltage value {} mV out of range".format(value))

    def toDAC(self):
        return DAC(self.value/1800.*1023., self.apply_calibration)

    def __repr__(self):
        return "{} mV".format(self.value)


class DAC(Unit):
    def __init__(self, value, apply_calibration=False):
        super(DAC, self).__init__(int(round(value)), apply_calibration)

    @classmethod
    def _check(self, value):
        if not isinstance(value, int):
            raise TypeError("DAC value is no integer")
        if value < 0 or value > 1023:
            raise ValueError("DAC value {} out of range".format(value))

    def toDAC(self):
        return self

    def __repr__(self):
        return "{} (DAC)".format(self.value)


class BaseExperiment(object):
    """Base class for running experiments on individual neurons.

    Defines experiment base parameters, steps varying parameters, repetitions.
    Defines measurement procedure and postprocessing.

    Provides a function to run and process an experiment.
    """
    def __init__(self, neuron_ids, sthal_container, calibtic_backend=None, redman_backend=None, loglevel=pylogging.LogLevel.INFO):
        self.sthal = sthal_container

        self.neuron_ids = neuron_ids
        self._repetitions = 1

        self._calib_backend = calibtic_backend
        self._calib_nc = None

        if redman_backend:
            self.init_redman(redman_backend)
        else:
            self._red_wafer = None
            self._red_hicann = None
            self._red_nrns = None

        if calibtic_backend:
            self.init_calibration()

        pylogging.reset()
        pylogging.log_to_cout(loglevel)
        self.logger = pylogging.get("pycairo.experiment")

    def init_experiment(self):
        """Hook for child classes. Executed by run_experiment()."""
        pass

    def init_redman(self, backend):
        """Initialize defect management for given backend."""
        # FIXME default coordinates
        coord_wafer = pyhalbe.Coordinate.Wafer(0)
        coord_hicann = pyhalbe.Coordinate.HICANNOnWafer(pyhalbe.Coordinate.Enum(0))
        wafer = redman.Wafer(backend, coord_wafer)
        if not wafer.hicanns().has(coord_hicann):
            raise ValueError("HICANN {} is marked as defect.".format(int(coord_hicann.id())))
        self._red_wafer = wafer
        hicann = wafer.find(coord_hicann)
        self._red_hicann = hicann
        self._red_nrns = hicann.neurons()

    def init_calibration(self):
        """Initialize Calibtic backend, load existing calibration data."""

        nc = pycalibtic.NeuronCollection()
        md = pycalibtic.MetaData()
        try:  # TODO replace by 'if backend.exists("cairo")' in the future, when this function is written
            self._calib_backend.load("cairo", md, nc)
        except RuntimeError, e:
            if e.message != "data set not found":
                raise RuntimeError(e)
            else:
                # backend does not exist
                pass
        self._calib_nc = nc
        self._calib_md = md

    def store_calibration(self, metadata=None):
        """Write calibration data to backend"""
        self._red_hicann.commit()

        if not metadata:
            metadata = self._calib_md
        self._calib_backend.store("cairo", metadata, self._calib_nc)

    def get_parameters(self):
        """Return neuron parameters for this experiment. Values can be of type Current, Voltage or DAC.

        Returns:
            dict of neuron id -> dict of parameters -> values
        """

        # use halbe default parameters
        coord_neuron = pyhalbe.Coordinate.NeuronOnHICANN(pyhalbe.Coordinate.Enum(0))
        coord_block = pyhalbe.Coordinate.FGBlockOnHICANN(pyhalbe.Coordinate.Enum(0))
        fgc = pyhalbe.HICANN.FGControl()

        result = {}
        for name, param in pyhalbe.HICANN.neuron_parameter.names:
            if name[0] in ("E", "V"):
                result[param] = Voltage(fgc.getNeuron(coord_neuron, param))
            elif name[0] == "I":
                result[param] = Current(fgc.getNeuron(coord_neuron, param))
            else:  # "__last_neuron"
                pass

        # add V_reset
        param = pyhalbe.HICANN.shared_parameter.V_reset
        result[param] = fgc.getShared(coord_block, param)

        return defaultdict(lambda: result)

    def prepare_parameters(self, step_id):
        """Prepare parameters before writing them to the hardware.

        This includes converting to DAC values, applying calibration and
        merging of the step specific parameters.

        Calibration can be different for each neuron, which leads to different DAC values
        for each neuron, even though the parameter value is the same.

        Args:
            parameters: dict of neuron ids -> dict of all neuron parameters
                        and values of type Current, Voltage or DAC
            step_id: index of current step
            neuron_ids: list of neuron ids that should get the parameters

        Returns:
            dict of neuron ids -> dict of neuron parameters -> DAC values (int)

            Example: {0: {pyhalbe.HICANN.neuron_parameter.E_l: 400, ...},
                      1: {pyhalbe.HICANN.neuron_parameter.E_l: 450, ...}}
        """

        steps = self.get_steps()
        neuron_ids = self.get_neurons()

        step_parameters = self.get_parameters()
        # FIXME properly handle broken neurons here?
        for neuron_id in neuron_ids:
            step_parameters[neuron_id].update(steps[neuron_id][step_id])
            coord_neuron = pyhalbe.Coordinate.NeuronOnHICANN(pyhalbe.Coordinate.Enum(neuron_id))
            broken = not self._red_nrns.has(coord_neuron)
            for param in step_parameters[neuron_id]:
                step_cvalue = step_parameters[neuron_id][param]
                apply_calibration = step_cvalue.apply_calibration
                if broken:
                    pass  # TODO print WARNING
                if apply_calibration and not broken:
                    if not type(step_cvalue) in (Voltage, Current):
                        raise NotImplementedError("can not apply calibration on DAC value")
                    # apply calibration
                    ncal = self._calib_nc.at(neuron_id)
                    calibration = ncal.at(param)
                    calibrated_value = calibration.apply(step_cvalue.value)
                    step_cvalue = type(step_cvalue)(calibrated_value)
                # convert to DAC
                value = step_cvalue.toDAC().value
                step_parameters[neuron_id][param] = value
        return step_parameters

    def prepare_measurement(self, neuron_parameters):
        """Prepare measurement.
        Perform reset, write general hardware settings.
        """

        for neuron_id in neuron_parameters:
            coord = pyhalbe.Coordinate.NeuronOnHICANN(pyhalbe.geometry.Enum(neuron_id))
            neuron = self.sthal.hicann.neurons[coord]
            # use fastest membrane possible
            neuron.bigcap = True
            neuron.fast_I_gl = True
            neuron.slow_I_gl = False

        fgc = pyhalbe.HICANN.FGControl()
        V_reset = None
        for neuron_id in neuron_parameters:
            coord = pyhalbe.Coordinate.NeuronOnHICANN(pyhalbe.geometry.Enum(neuron_id))
            for parameter in neuron_parameters[neuron_id]:
                if parameter is pyhalbe.HICANN.shared_parameter.V_reset:
                    V_reset = neuron_parameters[neuron_id][parameter]
                    # maybe make sure that all neurons have the same value for
                    # V_reset here?
                    continue
                value = neuron_parameters[neuron_id][parameter]
                fgc.setNeuron(coord, parameter, value)

        if V_reset:
            for block in range(4):
                coord = pyhalbe.Coordinate.FGBlockOnHICANN(pyhalbe.Coordinate.Enum(block))
                fgc.setShared(coord, pyhalbe.HICANN.shared_parameter.V_reset, V_reset)

        self.sthal.hicann.floating_gates = fgc
        self.sthal.write_config()

    @property
    def repetitions(self):
        """How many times should each step be repeated?"""
        return self._repetitions

    @repetitions.setter
    def repetitions(self, value):
        self._repetitions = int(value)

    def get_steps(self):
        """Measurement steps for sweeping. Individual neurons may have
        different steps, but all neurons must have the same total number
        of steps.

        Returns:
            list of neuron dicts of parameter dicts for each step

            Example: {
                        0: { # first step
                            # neuron 0
                            0: {pyhalbe.HICANN.neuron_parameter.E_l: Voltage(400)},
                            1: {pyhalbe.HICANN.neuron_parameter.E_l: Voltage(400)},
                           },
                        1: { # second step
                            0: pyhalbe.HICANN.neuron_parameter.E_l: Voltage(600)},
                            1: pyhalbe.HICANN.neuron_parameter.E_l: Voltage(650)},
                        },
                            0: {pyhalbe.HICANN.neuron_parameter.E_l: Voltage(800)}
                            1: {pyhalbe.HICANN.neuron_parameter.E_l: Voltage(800)}
                        }
                    }
        """

        # single step using default parameters
        return [defaultdict(lambda: {}) for neuron_id in self.get_neurons()]

    def get_neurons(self):
        """Which neurons should this experiment run on?

        All neurons will be prepared with the same parameters (except for calibration differences)
        and each neuron will be measured in the measure step.
        """

        return self.neuron_ids  # TODO move this to a property

    def run_experiment(self):
        """Run the experiment and process results."""
        logger = self.logger

        self.init_experiment()
        neuron_ids = self.get_neurons()
        #parameters = self.get_parameters()

        self.all_results = []
        steps = self.get_steps()
        num_steps = len(steps[neuron_ids[0]])
        for step_id in range(num_steps):
            logger.INFO("step {}".format(step_id))
            step_parameters = self.prepare_parameters(step_id)
            for r in range(self.repetitions):
                logger.INFO("repetition {}".format(r))
                self.prepare_measurement(step_parameters)
                self.measure(neuron_ids, step_id)
        logger.INFO("processing results")
        self.process_results(neuron_ids)
        self.store_results()

    def measure(self, neuron_ids, step_id):
        """Perform measurements for a single step on one or multiple neurons."""
        results = {}
        for neuron_id in neuron_ids:
            self.sthal.switch_analog_output(neuron_id)
            self.sthal.adc.record()
            v = self.sthal.adc.trace()
            results[neuron_id] = v
        self.all_results.append[results]

    def process_results(self, neuron_ids):
        """Process measured data."""
        pass  # no processing

    def store_results(self):
        """Hook for storing results in child classes."""
        pass


class BaseCalibration(BaseExperiment):
    """Base class for calibration experiments."""
    def get_parameters(self):
        parameters = {pyhalbe.HICANN.neuron_parameter.E_l: Voltage(1000),
                      pyhalbe.HICANN.neuron_parameter.E_syni: Voltage(900),
                      pyhalbe.HICANN.neuron_parameter.E_synx: Voltage(1100),
                      pyhalbe.HICANN.neuron_parameter.I_bexp: Current(0),
                      pyhalbe.HICANN.neuron_parameter.I_convi: Current(1000), # set 0
                      pyhalbe.HICANN.neuron_parameter.I_convx: Current(1000), # set 0
                      pyhalbe.HICANN.neuron_parameter.I_fire: Current(0),
                      pyhalbe.HICANN.neuron_parameter.I_gl: Current(400),
                      pyhalbe.HICANN.neuron_parameter.I_gladapt: Current(0),
                      pyhalbe.HICANN.neuron_parameter.I_intbbi: Current(2000),
                      pyhalbe.HICANN.neuron_parameter.I_intbbx: Current(2000),
                      pyhalbe.HICANN.neuron_parameter.I_pl: Current(2000),
                      pyhalbe.HICANN.neuron_parameter.I_radapt: Current(2000),
                      pyhalbe.HICANN.neuron_parameter.I_rexp: Current(750),
                      pyhalbe.HICANN.neuron_parameter.I_spikeamp: Current(2000),
                      pyhalbe.HICANN.neuron_parameter.V_exp: Voltage(536),
                      pyhalbe.HICANN.neuron_parameter.V_syni: Voltage(1000),
                      pyhalbe.HICANN.neuron_parameter.V_syntci: Voltage(900),
                      pyhalbe.HICANN.neuron_parameter.V_syntcx: Voltage(900),
                      pyhalbe.HICANN.neuron_parameter.V_synx: Voltage(1000),
                      pyhalbe.HICANN.neuron_parameter.V_t: Voltage(1000),  # recommended threshold, maximum is 1100
                      pyhalbe.HICANN.shared_parameter.V_reset: Voltage(500)
                      }
        return defaultdict(lambda: dict(parameters))

    def process_calibration_results(self, neuron_ids, parameter, linear_fit=False):
        """This base class function can be used by child classes as process_results."""
        # containers for final results
        results_mean = defaultdict(list)
        results_std = defaultdict(list)
        results_polynomial = {}
        results_broken = []  # will contain neuron_ids which are broken

        # self.all_results contains all measurements, need to untangle
        # repetitions and steps
        repetition = 1
        step_results = defaultdict(list)
        for result in self.all_results:
            # still in the same step, collect repetitions for averaging
            for neuron_id in neuron_ids:
                step_results[neuron_id].append(result[neuron_id])
            repetition += 1
            if repetition > self.repetitions:
                # step is done; average, store and reset
                for neuron_id in neuron_ids:
                    results_mean[neuron_id].append(np.mean(step_results[neuron_id]))
                    results_std[neuron_id].append(np.std(step_results[neuron_id]))
                repetition = 1
                step_results = defaultdict(list)

        all_steps = self.get_steps()
        for neuron_id in neuron_ids:
            results_mean[neuron_id] = np.array(results_mean[neuron_id])
            results_std[neuron_id] = np.array(results_std[neuron_id])
            steps = [step[parameter].value for step in all_steps[neuron_id]]
            if linear_fit:
                # linear fit
                m, b = np.linalg.lstsq(zip(results_mean[neuron_id], [1]*len(results_mean[neuron_id])), steps)[0]
                coeffs = [b, m]
                if parameter is pyhalbe.HICANN.neuron_parameter.E_l:
                    if not (m > 1.0 and m < 1.5 and b < 0 and b > -500):
                        # this neuron is broken
                        results_broken.append(neuron_id)
            else:
                # fit polynomial to results
                weight = 1./(results_std[neuron_id] + 1e-8)  # add a tiny value because std may be zero
                # note that np.polynomial.polynomial.polyfit coefficients have
                # reverse order compared to np.polyfit
                # to reverse coefficients: rcoeffs = coeffs[::-1]
                coeffs = np.polynomial.polynomial.polyfit(results_mean[neuron_id], steps, 2, w=weight)
                # TODO check coefficients for broken behavior
            results_polynomial[neuron_id] = create_pycalibtic_polynomial(coeffs)

        # make final results available
        self.results_mean = results_mean
        self.results_std = results_std
        self.results_polynomial = results_polynomial
        self.results_broken = results_broken

    def store_calibration_results(self, parameter):
        """This base class function can be used by child classes as store_results."""
        results = self.results_polynomial
        md = pycalibtic.MetaData()
        md.setAuthor("pycairo")
        md.setComment("calibration")

        logger = self.logger

        nc = self._calib_nc
        nrns = self._red_nrns
        for neuron_id in results:
            coord_neuron = pyhalbe.Coordinate.NeuronOnHICANN(pyhalbe.Coordinate.Enum(neuron_id))
            broken = neuron_id in self.results_broken
            if broken:
                if nrns.has(coord_neuron):  # not disabled
                    nrns.disable(coord_neuron)
                # TODO reset/delete calibtic function for this neuron
            else:  # store in calibtic
                if not nc.exists(neuron_id):
                    logger.INFO("no existing calibration data for neuron {} found, creating default dataset".format(neuron_id))
                    ncal = pycalibtic.NeuronCalibration()
                    nc.insert(neuron_id, ncal)
                if type(parameter) is pyhalbe.HICANN.neuron_parameter:
                    nc.at(neuron_id).reset(parameter, results[neuron_id])
                elif type(parameter) is pyhalbe.HICANN.shared_parameter and False:
                    pass  # not implemented
                else:
                    raise NotImplementedError("parameters of this type are not supported")

        self.store_calibration(md)

    def init_experiment(self):
        if self._calib_backend is None:
            raise TypeError("can not store results without Calibtic backend")
        if self._red_nrns is None:
            raise TypeError("can not store defects without Redman backend")
        self.repetitions = 3


class Calibrate_E_l(BaseCalibration):
    """E_l calibration."""
    def get_parameters(self):
        parameters = super(Calibrate_E_l, self).get_parameters()
        for neuron_id in self.get_neurons():
            parameters[neuron_id].update({
                pyhalbe.HICANN.neuron_parameter.I_convx: Current(0),
                pyhalbe.HICANN.neuron_parameter.I_convi: Current(0),
                pyhalbe.HICANN.neuron_parameter.I_gl: Current(1000),
                pyhalbe.HICANN.neuron_parameter.V_t: Voltage(1700)
            })
        return parameters

    def get_steps(self):
        steps = []
        for voltage in range(300, 900, 100):
            steps.append({pyhalbe.HICANN.neuron_parameter.E_l: Voltage(voltage)})
        return defaultdict(lambda: steps)

    def measure(self, neuron_ids, step_id):
        results = {}
        for neuron_id in neuron_ids:
            self.sthal.switch_analog_output(neuron_id)
            self.sthal.adc.record()
            v = self.sthal.adc.trace()
            E_l = np.mean(v)*1000  # multiply by 1000 for mV
            results[neuron_id] = E_l
        self.all_results.append(results)

    def process_results(self, neuron_ids):
        super(Calibrate_E_l, self).process_calibration_results(neuron_ids, pyhalbe.HICANN.neuron_parameter.E_l, linear_fit=True)

    def store_results(self):
        super(Calibrate_E_l, self).store_calibration_results(pyhalbe.HICANN.neuron_parameter.E_l)


class Calibrate_V_t(BaseCalibration):
    """V_t calibration."""
    def get_parameters(self):
        parameters = super(Calibrate_V_t, self).get_parameters()
        for neuron_id in self.get_neurons():
            parameters[neuron_id].update({
                pyhalbe.HICANN.neuron_parameter.E_l: Voltage(1100),  # TODO apply calibration?
                pyhalbe.HICANN.neuron_parameter.I_gl: Current(1000)
            })
        return parameters

    def get_steps(self):
        steps = []
        for voltage in (600, 700, 800):
            steps.append({pyhalbe.HICANN.neuron_parameter.V_t: Voltage(voltage)})
        return defaultdict(lambda: steps)

    def init_experiment(self):
        super(Calibrate_V_t, self).init_experiment()
        self.repetitions = 2

    def measure(self, neuron_ids, step_id):
        logger = self.logger
        results = {}
        for neuron_id in neuron_ids:
            logger.INFO("measuring neuron {}".format(neuron_id))
            self.sthal.switch_analog_output(neuron_id)
            self.sthal.adc.record()
            v = self.sthal.adc.trace()
            V_t = np.max(v)*1000  # multiply by 1000 for mV
            results[neuron_id] = V_t
        self.all_results.append(results)

    def process_results(self, neuron_ids):
        super(Calibrate_V_t, self).process_calibration_results(neuron_ids, pyhalbe.HICANN.neuron_parameter.V_t)

    def store_results(self):
        # TODO detect and store broken neurons
        super(Calibrate_V_t, self).store_calibration_results(pyhalbe.HICANN.neuron_parameter.V_t)


class Calibrate_V_reset(BaseCalibration):
    """V_reset calibration."""
    def get_parameters(self):
        parameters = super(Calibrate_V_reset, self).get_parameters()
        for neuron_id in self.get_neurons():
            parameters[neuron_id].update({
                pyhalbe.HICANN.neuron_parameter.E_l: Voltage(1100),  # TODO apply calibration?
                pyhalbe.HICANN.neuron_parameter.I_gl: Current(1000),
                pyhalbe.HICANN.neuron_parameter.V_t: Current(800),
                pyhalbe.HICANN.neuron_parameter.I_pl: DAC(5)
            })
        # TODO apply V_t calibration?
        return parameters

    def get_steps(self):
        steps = []
        for voltage in (400, 500, 600):
            steps.append({pyhalbe.HICANN.shared_parameter.V_reset: Voltage(voltage)})
        return defaultdict(lambda: steps)

    def init_experiment(self):
        super(Calibrate_V_reset, self).init_experiment()
        self.repetitions = 3
        # TODO simple use of "flags". Could be more elegant!?
        self.save_results = True
        self.save_trace = False

    def measure(self, neuron_ids, step_id):
        results = {}
        for neuron_id in neuron_ids:
            self.logger.INFO("measuring neuron {}".format(neuron_id))
            self.sthal.switch_analog_output(neuron_id)
            self.sthal.adc.record()
            v = self.sthal.adc.trace()
<<<<<<< HEAD
#            pickle.dump(v, open("v_reset_voltage_trace","w"))
            V_reset_pos = spikes.detect_min_pos(range(len(v)), v)  
#            pickle.dump(V_reset_pos, open("V_reset_pos_trace","w"))

            V_resets = v[V_reset_pos]
            results[neuron_id] = np.mean(V_resets)
=======
            # TODO Implement database system for saving traces. For now: just use a lot of files
            # TODO Store repetitions separately. Right now, each repetition overwrites the last one
            if self.save_trace:
                pickle.dump(v, open('traces/step_{}_neuron_{}.p'.format(step_id, neuron_id), 'wb'))
            # TODO Use better classification than min()
            V_reset = np.min(v)*1000  # multiply by 1000 for mV
            results[neuron_id] = V_reset
>>>>>>> de5e8f07
        self.all_results.append(results)

    def process_results(self, neuron_ids):
        super(Calibrate_V_reset, self).process_calibration_results(neuron_ids, pyhalbe.HICANN.shared_parameter.V_reset)

    def store_results(self):
        # TODO detect and store broken neurons

        # TODO Implement database system for saving results. For now: just use a file
        if self.save_results:
            pickle.dump(self.all_results, open('results.p', 'wb'))
        super(Calibrate_V_reset, self).store_calibration_results(pyhalbe.HICANN.shared_parameter.V_reset)
        pickle.dump(self.traces, open("traces.p", "wb"))
        pickle.dump(self.all_results, open("allres.p", "wb"))


class Calibrate_g_L(BaseCalibration):
    def get_parameters(self):
        parameters = super(Calibrate_g_L, self).get_parameters()
        for neuron_id in self.get_neurons():
            parameters[neuron_id].update({
                pyhalbe.HICANN.neuron_parameter.E_l: Voltage(800),
                pyhalbe.HICANN.neuron_parameter.V_t: Voltage(700),
                pyhalbe.HICANN.shared_parameter.V_reset: Voltage(500),
            })
        return parameters

    def measure(self, neuron_ids):
        results = {}
        for neuron_id in neuron_ids:
            self.sthal.switch_analog_output(neuron_id)
            self.sthal.adc.record()
            ts = np.array( self.sthal.adc.getTimestamps() )
            v = np.array( self.sthal.adc.trace() )
            sps = spikes.detect_spikes(ts,v)
            # TODO get bigcap from sthal
            results[neuron_id] = spikes_to_frequency(sps)

        self.all_results.append(results)


class Calibrate_tau_ref(BaseCalibration):
    def get_parameters(self):
        parameters = super(Calibrate_tau_ref, self).get_parameters()
        for neuron_id in self.get_neurons():
            parameters[neuron_id].update({
                pyhalbe.HICANN.neuron_parameter.E_l: Voltage(800),
                pyhalbe.HICANN.neuron_parameter.V_t: Voltage(700),
                pyhalbe.HICANN.shared_parameter.V_reset: Voltage(500),
                pyhalbe.HICANN.neuron_parameter.I_gl: Current(1000),
                pyhalbe.HICANN.neuron_parameter.V_syntcx: Voltage(10)
            })
        return parameters

    def measure(self, neuron_ids):
        params = self.get_parameters()
        results = {}
        base_freq = pycairo.simulator.Simulator().compute_freq(30e-6, 0, parameters)

        for neuron_id in neuron_ids:
            self.sthal.switch_analog_output(neuron_id)
            self.sthal.adc.record()
            ts = np.array( self.sthal.adc.getTimestamps() )
            v = np.array( self.sthal.adc.trace() )

            calc_freq = lambda x: (1.0 / x - 1.0 / base_freq) * 1e6 # millions?

# TODO
#            m = sorted_array_mean[sorted_array_mean != 0.0]
#            e = sorted_array_err[sorted_array_err != 0.0]
#            return calc_freq(m), calc_freq(e)

            results[neuron_id] = calc_freq(v)

        self.all_results.append(results)


class Calibrate_tau_synx(BaseCalibration):
    def get_parameters(self):
        parameters = super(Calibrate_tau_synx, self).get_parameters()
        for neuron_id in self.get_neurons():
            parameters[neuron_id].update({
                pyhalbe.HICANN.neuron_parameter.E_l: Voltage(600),
                pyhalbe.HICANN.neuron_parameter.E_synx: Voltage(1300),
                pyhalbe.HICANN.neuron_parameter.E_syni: Voltage(200),
                pyhalbe.HICANN.neuron_parameter.V_t: Voltage(1700),
                pyhalbe.HICANN.shared_parameter.V_reset: Voltage(500),
                pyhalbe.HICANN.neuron_parameter.I_gl: Current(1000),
            })
        return parameters

    def measure(self, neuron_ids):
        pass # TODO


class Calibrate_tau_syni(BaseCalibration):
    pass

    def measure(self, neuron_ids):
        pass # TODO


class Calibrate_a(BaseCalibration):
    def get_parameters(self):
        parameters = super(Calibrate_a, self).get_parameters()
        for neuron_id in self.get_neurons():
            parameters[neuron_id].update({
                pyhalbe.HICANN.neuron_parameter.E_l: Voltage(800),
                pyhalbe.HICANN.neuron_parameter.I_gl: Current(1000),
                pyhalbe.HICANN.neuron_parameter.V_t: Voltage(700),
                pyhalbe.HICANN.neuron_parameter.I_radapt: Current(1000),
                pyhalbe.HICANN.shared_parameter.V_reset: Voltage(500),
            })
        return parameters

    def measure(self, neuron_ids):
        pass # TODO


class Calibrate_b(BaseCalibration):
    pass

    def measure(self, neuron_ids):
        pass # TODO


class Calibrate_tau_w(BaseCalibration):
    pass

    def measure(self, neuron_ids):
        pass # TODO


class Calibrate_dT(BaseCalibration):
    pass

<<<<<<< HEAD
    def measure(self, neuron_ids):
        pass # TODO


class Calibrate_V_th(BaseCalibration):
    pass

    def measure(self, neuron_ids):
        pass # TODO
=======

class Calibrate_V_th(BaseCalibration):
    pass
>>>>>>> de5e8f07
<|MERGE_RESOLUTION|>--- conflicted
+++ resolved
@@ -588,14 +588,7 @@
             self.sthal.switch_analog_output(neuron_id)
             self.sthal.adc.record()
             v = self.sthal.adc.trace()
-<<<<<<< HEAD
-#            pickle.dump(v, open("v_reset_voltage_trace","w"))
-            V_reset_pos = spikes.detect_min_pos(range(len(v)), v)  
-#            pickle.dump(V_reset_pos, open("V_reset_pos_trace","w"))
-
-            V_resets = v[V_reset_pos]
-            results[neuron_id] = np.mean(V_resets)
-=======
+
             # TODO Implement database system for saving traces. For now: just use a lot of files
             # TODO Store repetitions separately. Right now, each repetition overwrites the last one
             if self.save_trace:
@@ -603,7 +596,7 @@
             # TODO Use better classification than min()
             V_reset = np.min(v)*1000  # multiply by 1000 for mV
             results[neuron_id] = V_reset
->>>>>>> de5e8f07
+
         self.all_results.append(results)
 
     def process_results(self, neuron_ids):
@@ -740,7 +733,6 @@
 class Calibrate_dT(BaseCalibration):
     pass
 
-<<<<<<< HEAD
     def measure(self, neuron_ids):
         pass # TODO
 
@@ -750,8 +742,3 @@
 
     def measure(self, neuron_ids):
         pass # TODO
-=======
-
-class Calibrate_V_th(BaseCalibration):
-    pass
->>>>>>> de5e8f07

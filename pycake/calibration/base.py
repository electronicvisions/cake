#!/usr/bin/env python
# -*- coding: utf-8 -*-

"""Base calibration class. Used by all calibration experiments."""

import numpy as np
import pylogging
from collections import defaultdict
import pyhalbe
import pycalibtic
import pyredman as redman
from pycake.experiment import BaseExperiment
from pycake.helpers.calibtic import create_pycalibtic_polynomial
from pycake.helpers.units import Unit, Current, Voltage, DAC
from pycake.helpers.trafos import HWtoDAC, DACtoHW, HCtoDAC, DACtoHC, HWtoHC, HCtoHW

# Import everything needed for saving:
import pickle
import time
import os

# shorter names
Coordinate = pyhalbe.Coordinate
Enum = Coordinate.Enum
FGBlockOnHICANN = Coordinate.FGBlockOnHICANN
neuron_parameter = pyhalbe.HICANN.neuron_parameter
shared_parameter = pyhalbe.HICANN.shared_parameter


class BaseCalibration(BaseExperiment):
    """Base class for calibration experiments."""

    def get_config(self, config_key):
        """returns a given key for experiment"""
        config_name = self.target_parameter.name
        key = "{}_{}".format(config_name, config_key)
        return self.experiment_parameters[key]

    def set_config(self, config_key, value):
        """returns a given key for experiment"""
        config_name = self.target_parameter.name
        key = "{}_{}".format(config_name, config_key)
        self.experiment_parameters[key] = value

    def get_step_value(self, value, apply_calibration):
        if self.target_parameter.name[0] in ['E', 'V']:
            return {self.target_parameter:
                    Voltage(value, apply_calibration=apply_calibration)}
        else:
            return {self.target_parameter:
                    Current(value, apply_calibration=apply_calibration)}

    def init_experiment(self):
        super(BaseCalibration, self).init_experiment()
        if self._calib_backend is None:
            raise TypeError("can not store results without Calibtic backend")
        if self._red_nrns is None:
            raise TypeError("can not store defects without Redman backend")
        self.folder = os.path.join(self.experiment_parameters["folder"], self.folder)

        self.base_parameters = self.experiment_parameters["base_parameters"]
        self.base_parameters.update(self.get_config("parameters"))
        for param, value in self.base_parameters.iteritems():
            if not isinstance(param, (neuron_parameter, shared_parameter)):
                raise TypeError('Only neuron_parameter or shared_parameter allowed')
            if not isinstance(value, Unit):
                raise TypeError('Values must be given as Unit not as {}'.format(
                    type(value)))

        self.description =  self.get_config("description")

    def get_parameters(self):
        parameters = super(BaseCalibration, self).get_parameters()
        neuron_parameters = dict( (param, v) for param, v in self.base_parameters.iteritems()
                if isinstance(param, neuron_parameter))
        shared_parameters = dict( (param, v) for param, v in self.base_parameters.iteritems()
                if isinstance(param, shared_parameter))

        for neuron in self.get_neurons():
            parameters[neuron].update(neuron_parameters)
        for block in Coordinate.iter_all(FGBlockOnHICANN):
            parameters[block].update(shared_parameters)
        return parameters

    def get_steps(self):
        return self.get_steps_impl(False)

    def get_steps_impl(self, apply_calibration):
        target = self.target_parameter

        if isinstance(target, neuron_parameter):
            def make(step_value):
                step = {target: self.get_step_value(step_value, apply_calibration)}
                return dict((n, step) for n in self.get_neurons())
        if isinstance(target, shared_parameter):
            def make(step_value):
                step = {target: self.get_step_value(step_value, apply_calibration)}
                return dict((b, step) for b in Coordinate.iter_all(FGBlockOnHICANN))

        return [make(v) for v in self.get_config("range")]

    def process_results(self, neuron_ids):
        self.process_calibration_results(neuron_ids, self.target_parameter, linear_fit=True)

    def store_results(self):
        self.store_calibration_results(self.target_parameter)


    def process_calibration_results(self, neuron_ids, parameter, linear_fit=False):
        """This base class function can be used by child classes as process_results."""
        # containers for final results
        results_mean = defaultdict(list)
        results_std = defaultdict(list)
        results_polynomial = {}
        results_broken = []  # will contain neuron_ids which are broken

        # self.all_results contains all measurements, need to untangle
        # repetitions and steps
        # This is done for shared and neuron parameters
        repetition = 1
        step_results = defaultdict(list)
        for result in self.all_results:
            # still in the same step, collect repetitions for averaging
            for neuron_id in neuron_ids:
                step_results[neuron_id].append(result[neuron_id])
            repetition += 1
            if repetition > self.repetitions:
                # step is done; average, store and reset
                for neuron_id in neuron_ids:
                    results_mean[neuron_id].append(HWtoDAC(np.mean(step_results[neuron_id]), parameter))
                    results_std[neuron_id].append(HWtoDAC(np.std(step_results[neuron_id]), parameter))
                repetition = 1
                step_results = defaultdict(list)

        # For shared parameters: mean over one block
        if type(parameter) is shared_parameter:
            results_mean_shared = defaultdict(list)
            results_std_shared = defaultdict(list)
            for block_id in range(4):
                results_mean_shared[block_id] = np.mean([results_mean[n_id] for n_id in range(block_id,block_id+128)], axis = 0)
                results_std_shared[block_id] = np.mean([results_std[n_id] for n_id in range(block_id,block_id+128)], axis = 0)



        if type(parameter) is shared_parameter:
            all_steps = self.get_shared_steps()
            for block_id in range(4):
                results_mean_shared[block_id] = np.array(results_mean_shared[block_id])
                results_std_shared[block_id] = np.array(results_std_shared[block_id])
                steps = [HCtoDAC(step[parameter].value, parameter, rounded = False) for step in all_steps[block_id]]
                if linear_fit:
                    # linear fit
                    m, b = np.linalg.lstsq(zip(results_mean_shared[block_id], [1]*len(results_mean_shared[block_id])), steps)[0]
                    coeffs = [b, m]
                else:
                    # fit polynomial to results
                    weight = 1./(results_std_shared[block_id] + 1e-8)  # add a tiny value because std may be zero
                    # note that np.polynomial.polynomial.polyfit coefficients have
                    # reverse order compared to np.polyfit
                    # to reverse coefficients: rcoeffs = coeffs[::-1]
                    coeffs = np.polynomial.polynomial.polyfit(results_mean_shared[block_id], steps, 2, w=weight)
                    # TODO check coefficients for broken behavior
                results_polynomial[block_id] = create_pycalibtic_polynomial(coeffs)
            self.results_mean_shared = results_mean_shared
            self.results_std_shared = results_std_shared

        else: #if neuron_parameter:
            all_steps = self.get_steps()
            for neuron_id in neuron_ids:
                results_mean[neuron_id] = np.array(results_mean[neuron_id])
                results_std[neuron_id] = np.array(results_std[neuron_id])
                steps = [HCtoDAC(step[parameter].value, parameter) for step in all_steps[neuron_id]]
                if linear_fit:
                    # linear fit
                    m, b = np.linalg.lstsq(zip(results_mean[neuron_id], [1]*len(results_mean[neuron_id])), steps)[0]
                    coeffs = [b, m]
                    # TODO find criteria for broken neurons. Until now, no broken neurons exist
                    if self.isbroken(coeffs):
                        results_broken.append(neuron_id)
                        self.logger.INFO("Neuron {0} marked as broken with coefficients of {1:.2f} and {2:.2f}".format(neuron_id, m, b))
                    #if parameter is neuron_parameter.E_l:
                    #    if not (m > 1.0 and m < 1.5 and b < 0 and b > -500):
                    #        # this neuron is broken
                    #        results_broken.append(neuron_id)
                else:
                    # fit polynomial to results
                    weight = 1./(results_std[neuron_id] + 1e-8)  # add a tiny value because std may be zero

                    # note that np.polynomial.polynomial.polyfit coefficients have
                    # reverse order compared to np.polyfit
                    # to reverse coefficients: rcoeffs = coeffs[::-1]
                    coeffs = np.polynomial.polynomial.polyfit(results_mean[neuron_id], steps, 2, w=weight)
                    # TODO check coefficients for broken behavior
                self.logger.INFO("Neuron {} calibrated successfully with coefficients {}".format(neuron_id, coeffs))
                results_polynomial[neuron_id] = create_pycalibtic_polynomial(coeffs)
            self.results_mean = results_mean
            self.results_std = results_std

        # make final results available
        self.results_polynomial = results_polynomial
        self.results_broken = results_broken

    def store_calibration_results(self, parameter):
        """This base class function can be used by child classes as store_results."""
        results = self.results_polynomial
        md = pycalibtic.MetaData()
        md.setAuthor("pycake")
        md.setComment("calibration")

        logger = self.logger

        if type(parameter) is neuron_parameter:
            isneuron = True
        else:
            isneuron = False

        if isneuron:
            collection = self._calib_nc
        else:
            collection = self._calib_bc

        nrns = self._red_nrns

        for index in results:
            if isneuron:
                coord = pyhalbe.Coordinate.NeuronOnHICANN(pyhalbe.Coordinate.Enum(index))
            else:
                coord = pyhalbe.Coordinate.FGBlockOnHICANN(pyhalbe.Coordinate.Enum(index))

            broken = index in self.results_broken
            if broken:
                if nrns.has(coord):  # not disabled
                    nrns.disable(coord)
                    # TODO reset/delete calibtic function for this neuron
            else:  # store in calibtic
                if not collection.exists(index):
                    logger.INFO("No existing calibration data for neuron {} found, creating default dataset".format(index))
                    if isneuron:
                        cal = pycalibtic.NeuronCalibration()
                    else:
                        cal = pycalibtic.SharedCalibration()
                    collection.insert(index, cal)
                collection.at(index).reset(parameter, results[index])

        self.logger.INFO("Storing calibration results")
        self.store_calibration(md)

    def isbroken(self, coefficients):
        """ Specify the function that that tells us if a neuron is broken based on the fit coefficients.

            Should return True or False
        """
        return False


class BaseTest(BaseCalibration):
    """Base class for calibration test experiments."""
    def init_experiment(self):
        super(BaseTest, self).init_experiment()
        self.description = "TEST OF " + self.description

    def get_parameters(self):
        parameters = super(BaseTest, self).get_parameters()
        for neuron_id in self.get_neurons():
            for param, value in parameters[neuron_id].iteritems():
                value.apply_calibration = True
        return parameters

    def get_shared_parameters(self):
        parameters = super(BaseTest, self).get_shared_parameters()
        for block_id in range(4):
            for param, value in parameters[block_id].iteritems():
                value.apply_calibration = True
        return parameters

    def get_steps(self):
<<<<<<< HEAD
        steps = []
        if isinstance(self.target_parameter, neuron_parameter):
            for stepvalue in self.experiment_parameters["{}_range".format(self.target_parameter.name)]:  # 8 steps
                if self.target_parameter.name[0] in ['E', 'V']:
                    steps.append({self.target_parameter: Voltage(stepvalue, apply_calibration = True),
                        })
                else:
                    steps.append({self.target_parameter: Current(stepvalue, apply_calibration = True),
                        })
            return defaultdict(lambda: steps)
        else:
            return {defaultdict(lambda: {}) for neuron_id in self.get_neurons()}

    def get_shared_steps(self):
        steps = []
        if isinstance(self.target_parameter, shared_parameter):
            for stepvalue in self.experiment_parameters["{}_range".format(self.target_parameter.name)]:  # 8 steps
                if self.target_parameter.name[0] in ['E', 'V']:
                    steps.append({self.target_parameter: Voltage(stepvalue, apply_calibration = True),
                        })
                else:
                    steps.append({self.target_parameter: Current(stepvalue, apply_calibration = True),
                        })
            return defaultdict(lambda: steps)
        else:
            return [defaultdict(lambda: {}) for block_id in range(4)]
=======
        return self.get_steps_impl(self, True)
>>>>>>> 1f9145de

    def process_calibration_results(self, neuron_ids, parameter, linear_fit=False):
        pass

    def store_calibration_results(self, parameter):
        pass
<|MERGE_RESOLUTION|>--- conflicted
+++ resolved
@@ -37,7 +37,7 @@
         return self.experiment_parameters[key]
 
     def set_config(self, config_key, value):
-        """returns a given key for experiment"""
+        """sets a given key for experiment"""
         config_name = self.target_parameter.name
         key = "{}_{}".format(config_name, config_key)
         self.experiment_parameters[key] = value
@@ -274,36 +274,7 @@
         return parameters
 
     def get_steps(self):
-<<<<<<< HEAD
-        steps = []
-        if isinstance(self.target_parameter, neuron_parameter):
-            for stepvalue in self.experiment_parameters["{}_range".format(self.target_parameter.name)]:  # 8 steps
-                if self.target_parameter.name[0] in ['E', 'V']:
-                    steps.append({self.target_parameter: Voltage(stepvalue, apply_calibration = True),
-                        })
-                else:
-                    steps.append({self.target_parameter: Current(stepvalue, apply_calibration = True),
-                        })
-            return defaultdict(lambda: steps)
-        else:
-            return {defaultdict(lambda: {}) for neuron_id in self.get_neurons()}
-
-    def get_shared_steps(self):
-        steps = []
-        if isinstance(self.target_parameter, shared_parameter):
-            for stepvalue in self.experiment_parameters["{}_range".format(self.target_parameter.name)]:  # 8 steps
-                if self.target_parameter.name[0] in ['E', 'V']:
-                    steps.append({self.target_parameter: Voltage(stepvalue, apply_calibration = True),
-                        })
-                else:
-                    steps.append({self.target_parameter: Current(stepvalue, apply_calibration = True),
-                        })
-            return defaultdict(lambda: steps)
-        else:
-            return [defaultdict(lambda: {}) for block_id in range(4)]
-=======
         return self.get_steps_impl(self, True)
->>>>>>> 1f9145de
 
     def process_calibration_results(self, neuron_ids, parameter, linear_fit=False):
         pass

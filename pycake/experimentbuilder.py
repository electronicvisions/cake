--- conflicted
+++ resolved
@@ -81,18 +81,11 @@
         fgc = pyhalbe.HICANN.FGControl()
 
         try:
-<<<<<<< HEAD
-            neuron_collection = self.calibtic.get_neuron_collection()
-            block_collection = self.calibtic.get_block_collection()
-        except (IndexError):
-            self.logger.INFO("{} - No calibrations found ({}) Continuing without calibration.".format(time.asctime(), sys.exc_info()[0]))
-=======
             neuron_calibrations = self.calibtic.get_calibrations(self.neurons)
             block_calibrations = self.calibtic.get_calibrations(self.blocks)
         except:
             self.logger.WARN("No calibrations found. Continuing without calibration.")
             # TODO neuron_calibrations, block_calibrations is not defined 
->>>>>>> cd9bb125
 
         for neuron in self.neurons:
             neuron_params = copy.deepcopy(parameters)
@@ -114,17 +107,10 @@
                 # Do not calibrate target parameter except if this is a test measurement
                 if value.apply_calibration:
                     try:
-<<<<<<< HEAD
-                        calibrated = neuron_collection.at(neuron_id).at(param).apply(value.value)
-                        if neuron_id in range(10) and param == neuron_parameter.E_l:
-                            self.logger.TRACE("Calibrated neuron {} parameter {} from value {} to value {}".format(neuron_id, param.name, value.value, calibrated))
-                    except (IndexError, UnboundLocalError):
-=======
                         nc = neuron_calibrations[neuron]
                         calibrated = nc.at(param).apply(value.value)
                         self.logger.TRACE("Calibrated neuron {} parameter {} from value {} to value {}".format(neuron_id, param.name, value.value, calibrated))
                     except (IndexError, RuntimeError):
->>>>>>> cd9bb125
                         # TODO proper implementation (give warning etc.)
                         calibrated = value.value
                         self.logger.warn("No calibration found for {} for parameter {}.".format(neuron, param.name))
@@ -305,9 +291,7 @@
     def get_analyzer(self, parameter):
         """ Get the appropriate analyzer for a specific parameter.
         """
-
         c_w, c_h = self.config.get_coordinates()
-
         return pycake.analyzer.I_gl_Analyzer(c_w, c_h)
 
 from calibration.vsyntc import V_syntci_Experimentbuilder

--- conflicted
+++ resolved
@@ -109,13 +109,8 @@
         mean_trace = np.array(mean_trace)
         # TODO take std of an independent measurement (see CKs method)
         std_trace = np.array(std_trace)
-<<<<<<< HEAD
-        std_trace /= np.sqrt(n_mean)
-        tau_m, red_chi2 = self.fit_exponential(mean_trace, std_trace)
-=======
         std_trace /= np.sqrt(np.floor(len(v)/len(mean_trace)))
         tau_m, red_chi2, offset = self.fit_exponential(mean_trace, std_trace)
->>>>>>> 4f69d61c
         g_l = self.C / tau_m
 
         return { "tau_m" : tau_m,

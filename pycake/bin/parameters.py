import pyhalbe
from pycake.experiment import Voltage, Current
import copy
import os
import sys

neuron_parameter = pyhalbe.HICANN.neuron_parameter
shared_parameter = pyhalbe.HICANN.shared_parameter

folder = "/tmp"

parameters = {
        # Set the ranges within which you want to calibrate
        "E_synx_range": range(650,1050,25),    # 16 steps
        "E_syni_range": range(350,750,25),    # 16 steps
        "E_l_range":    range(500,800,25),      # 12 steps
        "V_t_range":    range(600,900,25),      # 12 steps
        "V_reset_range":range(400,700,25),      # 12 steps
        "I_gl_range":   range(100,150,50),     # 50 steps

        # How far should the E_syn values be set around E_l
        "E_syni_dist":  -100,
        "E_synx_dist":  100,

        # How many repetitions? Each repetition will take about 1 minute per step!
        "repetitions":  1,

        # Set which calibrations you want to run
        "run_E_synx":  False,
        "run_E_syni":  False,
        "run_E_l":     False,
        "run_V_t":     False,
        "run_V_reset": False,
        "run_g_l":     True, # TODO g_l calibration is not yet implemented!

        # Measurement runs twice by default: first to generate calibration data, and a second time to measure the success of calibration
        # Here you can turn either of these runs on or off
        "calibrate":    True,
        "measure":      True,

        # Overwrite old calibration data? This will not reset defect neurons!
        # Or even clear ALL calibration data before starting?
        "overwrite":    True,
        "clear":        True,

        # save_results will save all the measurements in a folder specified below.
        # This has nothing to do with the calibration data which is stored anyway!
        # You can also save all the traces for debugging purposes. Note that this takes a lot of space (100 MB per repetition)
        "save_results": True,
        "save_traces":  True,

        # If you save al your measurements, each folder will have a description file. The following parameters let you specify additional info to be stored.
        "E_synx_description":   "E_synx calibration.",
        "E_syni_description":   "E_syni calibration",
        "E_l_description":      "E_l calibration",
        "V_t_description":      "V_t calibration",
        "V_reset_description":  "V_reset calibration",
        "g_l_description":     "I_gl calibration",

        # Where do you want to save the measurements (folder) and calibration data (backend_c for calibtic, backend_r for redman)?
        # Folders will be created if they do not exist already
<<<<<<< HEAD
        "folder":       "/home/np001/temp/g_l_test/",
        "backend_c":    "/home/np001/temp/g_l_test/backends/",
        "backend_r":    "/home/np001/temp/g_l_test/backends/",
        
=======
        "folder":       folder,
        "backend_c":    os.path.join(folder, "backends"),
        "backend_r":    os.path.join(folder, "backends"),

>>>>>>> b3f18df8
        # Wafer and HICANN coordinates
        "coord_wafer":  pyhalbe.Coordinate.Wafer(),
        "coord_hicann": pyhalbe.Coordinate.HICANNOnWafer(pyhalbe.Coordinate.Enum(280)),


        # Here you can set the fixed parameters for each calibration.
        # base_parameters are set for all calibrations 
        "base_parameters":   {  neuron_parameter.E_l: Voltage(600),
                                neuron_parameter.E_syni: Voltage(500),     # synapse
                                neuron_parameter.E_synx: Voltage(700),    # synapse
                                neuron_parameter.I_bexp: Current(0),       # exponential term set to 0
                                neuron_parameter.I_convi: Current(2500),   # bias current for synaptic input
                                neuron_parameter.I_convx: Current(2500),   # bias current for synaptic input
                                neuron_parameter.I_fire: Current(0),       # adaptation term b
                                neuron_parameter.I_gladapt: Current(0),    # adaptation term
                                neuron_parameter.I_gl: Current(1000),      # leakage conductance
                                neuron_parameter.I_intbbi: Current(2000),  # integrator bias in synapse
                                neuron_parameter.I_intbbx: Current(2000),  # integrator bias in synapse
                                neuron_parameter.I_pl: Current(2000),      # tau_refrac
                                neuron_parameter.I_radapt: Current(2000),  #
                                neuron_parameter.I_rexp: Current(750),     # something about the strength of exp term
                                neuron_parameter.I_spikeamp: Current(2000),#
                                neuron_parameter.V_exp: Voltage(536),      # exponential term
                                neuron_parameter.V_syni: Voltage(1000),    # inhibitory synaptic reversal potential
                                neuron_parameter.V_syntci: Voltage(1375),   # inhibitory synapse time constant
                                neuron_parameter.V_syntcx: Voltage(1375),   # excitatory synapse time constant
                                neuron_parameter.V_synx: Voltage(1000),    # excitatory synaptic reversal potential
                                neuron_parameter.V_t: Voltage(1000),       # recommended threshold, maximum is 1100
                                },

        "E_synx_parameters":     {  neuron_parameter.I_gl: Current(0),          # I_gl and I_convi MUST be set to 0
                                    neuron_parameter.I_convi: Current(0),
                                    neuron_parameter.V_syntcx: Voltage(1800),
                                    neuron_parameter.V_syntci: Voltage(1800),
                                    shared_parameter.V_reset:  Voltage(200),
                                },

        "E_syni_parameters":     {  neuron_parameter.I_gl: Current(0),
                                    neuron_parameter.I_convx: Current(0),
                                    neuron_parameter.V_syntci: Voltage(1800),
                                    neuron_parameter.V_syntcx: Voltage(1800),
                                    shared_parameter.V_reset:  Voltage(200),
                                },

        "E_l_parameters":       {   neuron_parameter.V_t:        Voltage(1200),
                                    neuron_parameter.I_gl:       Current(1000),
                                    shared_parameter.V_reset:      Voltage(300),
                                },

        "V_t_parameters":       {   neuron_parameter.E_l:        Voltage(1000),
                                    neuron_parameter.I_gl:       Current(1000),
                                    shared_parameter.V_reset:    Voltage(400),
                                },

        "V_reset_parameters":   {   neuron_parameter.E_l:    Voltage(1100),
                                    neuron_parameter.V_t:    Voltage(800),
                                    neuron_parameter.I_gl:   Current(1000),
                                },

        "g_l_parameters":       {   neuron_parameter.E_l:        Voltage(600),
                                    neuron_parameter.V_t:        Voltage(1200),
                                    shared_parameter.V_reset:    Voltage(200),
                                },
}

#test_params = copy.deepcopy(parameters["calibration_params"])
#for exp in test_params:
#    for par in test_params[exp]:
#        test_params[exp][par].apply_calibration = True
#parameters['test_params'] = test_params

<|MERGE_RESOLUTION|>--- conflicted
+++ resolved
@@ -59,17 +59,10 @@
 
         # Where do you want to save the measurements (folder) and calibration data (backend_c for calibtic, backend_r for redman)?
         # Folders will be created if they do not exist already
-<<<<<<< HEAD
-        "folder":       "/home/np001/temp/g_l_test/",
-        "backend_c":    "/home/np001/temp/g_l_test/backends/",
-        "backend_r":    "/home/np001/temp/g_l_test/backends/",
-        
-=======
         "folder":       folder,
         "backend_c":    os.path.join(folder, "backends"),
         "backend_r":    os.path.join(folder, "backends"),
 
->>>>>>> b3f18df8
         # Wafer and HICANN coordinates
         "coord_wafer":  pyhalbe.Coordinate.Wafer(),
         "coord_hicann": pyhalbe.Coordinate.HICANNOnWafer(pyhalbe.Coordinate.Enum(280)),

"""Framework for experiments on the hardware.

Derive your custom experiment classes with functions for setup,
measurement and processing from BaseExperiment or child classes.
"""

import numpy as np
import pylogging
from collections import defaultdict
import pyhalbe
import pycalibtic
from pyhalbe.Coordinate import NeuronOnHICANN, FGBlockOnHICANN
from pycake.helpers.calibtic import init_backend as init_calibtic
from pycake.helpers.redman import init_backend as init_redman
import pyredman as redman
from pycake.helpers.units import Current, Voltage, DAC
from pycake.helpers.trafos import HWtoDAC, DACtoHW, HCtoDAC, DACtoHC, HWtoHC, HCtoHW
from pycake.helpers.WorkerPool import WorkerPool

# Import everything needed for saving:
import pickle
import time
import os
import bz2

import copy

# shorter names
Coordinate = pyhalbe.Coordinate
Enum = Coordinate.Enum
neuron_parameter = pyhalbe.HICANN.neuron_parameter
shared_parameter = pyhalbe.HICANN.shared_parameter

class BaseExperiment(object):
    """Base class for running experiments on individual neurons.

    Defines experiment base parameters, steps varying parameters, repetitions.
    Defines measurement procedure and postprocessing.

    Provides a function to run and process an experiment.
    """
    target_parameter = None
    denmem_size = 1

    def __init__(self, neuron_ids, sthal_container, parameters, loglevel=None):
        self.experiment_parameters = parameters
        self.sthal = sthal_container

        # TODO only accept NeuronOnHICANN coordinates?
        self.neurons = [NeuronOnHICANN(Enum(n) if isinstance(n, int) else n) for n in neuron_ids]
        self.blocks = [block for block in Coordinate.iter_all(FGBlockOnHICANN)]
        self._repetitions = 1

        calibtic_backend = init_calibtic(type = 'xml', path = parameters["backend_c"])
        redman_backend = init_redman(type = 'xml', path = parameters["backend_r"])

        self._calib_backend = calibtic_backend
        self._calib_hc = None
        self._calib_nc = None
        self._calib_bc = None

        if redman_backend:
            self.init_redman(redman_backend)
        else:
            self._red_wafer = None
            self._red_hicann = None
            self._red_nrns = None

        if calibtic_backend:
            self.init_calibration()

        if self.target_parameter:
            self.logger = pylogging.get("pycake.experiment.{}".format(self.target_parameter.name))
        else:
            self.logger = pylogging.get("pycake.experiment")
        if not loglevel is None:
            pylogging.set_loglevel(self.logger, pylogging.LogLevel.INFO)

        self.trace_folder = None

    def init_experiment(self):
        """Hook for child classes. Executed by run_experiment(). These are standard parameters."""
        self.E_syni_dist = self.experiment_parameters["E_syni_dist"]
        self.E_synx_dist = self.experiment_parameters["E_synx_dist"]
        self.save_results = self.experiment_parameters["save_results"]
        self.save_traces = self.experiment_parameters["save_traces"]
        self.repetitions = self.experiment_parameters["repetitions"]
        self.bigcap = True
        self.description = "Basic experiment."  # Change this for all child classes
        localtime = time.localtime()
        self.folder = "exp{0:02d}{1:02d}_{2:02d}{3:02d}".format(localtime.tm_mon, localtime.tm_mday, localtime.tm_hour, localtime.tm_min)

    def init_redman(self, backend):
        """Initialize defect management for given backend."""
        # FIXME default coordinates
        coord_hglobal = self.sthal.hicann.index()  # grab HICANNGlobal from StHAL
        coord_wafer = coord_hglobal.wafer()
        coord_hicann = coord_hglobal.on_wafer()
        wafer = redman.Wafer(backend, coord_wafer)
        if not wafer.hicanns().has(coord_hicann):
            raise ValueError("HICANN {} is marked as defect.".format(int(coord_hicann.id())))
        hicann = wafer.find(coord_hicann)
        self._red_hicann = hicann
        self._red_nrns = hicann.neurons()

    def get_calibtic_name(self):
        # grab Coordinate.HICANNGlobal from StHAL
        c_hg = self.sthal.hicann.index()

        # collection should be named "w<wafer-id>-h<hicann-id>"
        name = "w{}-h{}".format(int(c_hg.wafer().value()), int(c_hg.on_wafer().id()))
        return name

    def init_calibration(self):
        """Initialize Calibtic backend, load existing calibration data."""

        hc = pycalibtic.HICANNCollection()
        nc = hc.atNeuronCollection()
        bc = hc.atBlockCollection()
        md = pycalibtic.MetaData()

        # Delete all standard entries. TODO: fix calibtic to use proper standard entries
        for nid in range(512):
            nc.erase(nid)
        for bid in range(4):
            bc.erase(bid)

        name = self.get_calibtic_name()
        try:  # TODO replace by 'if backend.exists(name)' in the future, when this function is written
            self._calib_backend.load(name, md, hc)
            # load existing calibration:
            nc = hc.atNeuronCollection()
            bc = hc.atBlockCollection()
        except RuntimeError, e:
            if e.message != "data set not found":
                raise RuntimeError(e)
            else:
                # backend does not exist
                pass

        self._calib_hc = hc
        self._calib_nc = nc
        self._calib_bc = bc
        self._calib_md = md

    def store_calibration(self, metadata=None):
        """Write calibration data to backend"""
        self._red_hicann.commit()
        if not metadata:
            metadata = self._calib_md
        self.logger.INFO("Storing calibration into backend")

        name = self.get_calibtic_name()
        self._calib_backend.store(name, metadata, self._calib_hc)

    def get_parameters(self, apply_calibration=False):
        """Return neuron parameters for this experiment. Values can be of type Current, Voltage or DAC.

        Returns:
            dict of neuron id -> dict of parameters -> values
        """

        # use halbe default parameters
        fgc = pyhalbe.HICANN.FGControl()
        result = {}

        for neuron in Coordinate.iter_all(NeuronOnHICANN):
            values = {}
            for name, param in neuron_parameter.names.iteritems():
                if name[0] is not '_':
                    values[param] = DAC(fgc.getNeuron(neuron, param), apply_calibration)
            result[neuron] = values

        # use halbe default parameters
        for block in Coordinate.iter_all(FGBlockOnHICANN):
            values = {}
            even  = block.id().value()%2 == 0
            for name, param in shared_parameter.names.iteritems():
                if (even and (name in ("V_clrc", "V_bexp"))):
                    continue
                if (not even and (name in ("V_clra", "V_bout"))):
                    continue
                if name[0] is not '_':
                    values[param] = DAC(fgc.getShared(block, param))
                else:  # "__last_neuron"n
                    pass
            result[block] = values

        return result

    def get_calibrated(self, parameters, ncal, coord, param):
        value = parameters[param]
        dac_value = value.toDAC().value #implicit range check!
        dac_value_uncalibrated = dac_value
        if ncal and value.apply_calibration:
            try:
                calibration = ncal.at(param)
                dac_value = int(round(calibration.apply(dac_value)))
            except (RuntimeError, IndexError),e:
                pass
            except Exception,e:
                raise e

        # TODO check with Dominik
        if param == neuron_parameter.E_syni and self.E_syni_dist:
            calibrated_E_l = self.get_calibrated(parameters, ncal, coord, neuron_parameter.E_l)
            dac_value = calibrated_E_l + self.E_syni_dist * 1023/1800.

        if param == neuron_parameter.E_synx and self.E_synx_dist:
            calibrated_E_l = self.get_calibrated(parameters, ncal, coord, neuron_parameter.E_l)
            dac_value = calibrated_E_l + self.E_synx_dist * 1023/1800.

        if dac_value < 0 or dac_value > 1023:
            if self.target_parameter is neuron_parameter.I_gl: # I_gl handled in another way. Maybe do this for other parameters as well.
                msg = "Calibrated value for {} on Neuron {} has value {} out of range. Value clipped to range."
                self.logger.WARN(msg.format(param.name, coord.id(), dac_value))
                if dac_value < 0:
                    dac_value = 10      # I_gl of 0 gives weird results --> set to 10 DAC
                else:
                    dac_value = 1023
            else:
                msg = "Calibrated value for {} on Neuron {} has value {} out of range. Using uncalibrated value."
                self.logger.WARN(msg.format(param.name, coord.id(), dac_value))
                dac_value = dac_value_uncalibrated

        return int(round(dac_value))

    def prepare_parameters(self, step, step_id):
        """Prepare parameters before writing them to the hardware.

        This includes converting to DAC values, applying calibration and
        merging of the step specific parameters.

        Calibration can be different for each neuron, which leads to different DAC values
        for each neuron, even though the parameter value is the same.

        Args:
            step: dict, an entry of the list given back by get_steps()
        Returns:
            None
        """

        fgc = pyhalbe.HICANN.FGControl()

        neurons = self.get_neurons()
        base_parameters = self.get_parameters()

        for neuron in Coordinate.iter_all(NeuronOnHICANN):
            parameters = base_parameters[neuron]
            parameters.update(step[neuron])
            ncal = None
            self.logger.TRACE("Neuron {} has: {}".format(neuron.id(), self._red_nrns.has(neuron)))
            if self._red_nrns.has(neuron):
                self.logger.TRACE("Neuron {} not marked as broken".format(neuron.id()))
                try:
                    ncal = self._calib_nc.at(neuron.id().value())
                    if step_id == 0: # Only show this info in first step
                        self.logger.INFO("Calibration for Neuron {} found.".format(neuron.id()))
                except (IndexError):
                    if step_id == 0:
                        self.logger.WARN("No calibration found for neuron {}".format(neuron.id()))
                    pass
            else:
                self.logger.WARN("Neuron {} marked as not working. Skipping calibration.".format(neuron.id()))

            for name, param in neuron_parameter.names.iteritems():
                if name[0] == '_':
                    continue
                value = self.get_calibrated(parameters, ncal, neuron,
                        param)
                fgc.setNeuron(neuron, param, value)

        for block in Coordinate.iter_all(FGBlockOnHICANN):
            parameters = base_parameters[block]
            parameters.update(step[block])

            # apply calibration
            try:
                bcal = self._calib_bc.at(block.id().value())
            except (IndexError):
                if step_id == 0:
                    self.logger.WARN("No calibration found for block {}".format(block))
                bcal = None

            even  = block.id().value()%2 == 0
            for name, param in shared_parameter.names.iteritems():
                if (even and (name in ("V_clrc", "V_bexp"))):
                    continue
                if (not even and (name in ("V_clra", "V_bout"))):
                    continue
                if name[0] == '_':
                    continue
                value = self.get_calibrated(parameters, ncal, neuron,
                        param)
                fgc.setShared(block, param, value)

        self.sthal.hicann.floating_gates = fgc

    def prepare_measurement(self, step_parameters, step_id, rep_id):
        """Prepare measurement. This is done for each repetition,
        Perform reset, write general hardware settings which were set in prepare_parameters.
        """

        if self.bigcap is True:
            # TODO add bigcap functionality
            pass

        if self.save_results:
            fg_folder = os.path.join(self.folder, 'floating_gates')
            self.pickle(self.sthal.hicann.floating_gates, fg_folder, "step{}rep{}.p".format(step_id, rep_id))

        self.sthal.write_config()

    @property
    def repetitions(self):
        """How many times should each step be repeated?"""
        return self._repetitions

    @repetitions.setter
    def repetitions(self, value):
        self._repetitions = int(value)

    def get_steps(self):
        """Measurement steps for sweeping. Individual neurons may have
        different steps, but all neurons must have the same total number
        of steps.

        Returns:
            A list of steps. Each step defines a dictionary for parameter

            Example: [
                { NeuronOnHICANN(0) : {
                                        neuron_parameter.E_l: Voltage(400),
                                        neuron_parameter.V_t: Voltage(400),
                                      },
                  NeuronOnHICANN(1) : {
                                        neuron_parameter.E_l: Voltage(400),
                                        neuron_parameter.V_t: Voltage(400),
                                      }
                  FGBlockOnHICANN(0) : {
                                        shared_parameter.V_reset: Voltage(400),
                                       }
                  },
                # ...
               ] 
        """
        # One step using default parameters (empty dict does not update the default paramters)
        return [defaultdict(dict)]

    def get_neurons(self):
        """Which neurons should this experiment run on?

        All neurons will be prepared with the same parameters (except for calibration differences)
        and each neuron will be measured in the measure step.
        """
        return self.neurons  # TODO move this to a property

    def get_blocks(self):
        """ Return all blocks on this HICANN.
        """

        return self.blocks  # TODO move this to a property

    def run_experiment(self):
        """Run the experiment and process results."""
        logger = self.logger

        self.init_experiment()
        neurons = self.get_neurons()

        parameters = self.get_parameters()

        self.all_results = []
        steps = self.get_steps()
        num_steps = len(steps)

        # Give info about nonexisting calibrations:
        for name, param in neuron_parameter.names.iteritems():
            if name[0] != '_':
                try:
                    ncal = self._calib_nc.at(0).at(param)
                except (RuntimeError, IndexError, AttributeError):
                    self.logger.WARN("No calibration found for {}. Using uncalibrated values.".format(name))
        for name, param in shared_parameter.names.iteritems():
            if name[0] != '_':
                try:
                    bcal = self._calib_bc.at(0).at(param)
                except (RuntimeError, IndexError, AttributeError):
                    self.logger.WARN("No calibration found for {}. Using uncalibrated values.".format(name))

        # Save default and step parameters and description to files
        # Also save sthal container to extract standard sthal parameters later:
        if self.save_results:
            self.pickle(self.experiment_parameters, self.folder, 'parameterfile.p')
            self.pickle(self.sthal.hicann, self.folder, 'sthalcontainer.p')
            self.pickle(self.repetitions, self.folder, "repetitions.p")
            open(os.path.join(self.folder,'description.txt'), 'w').write(self.description)
            self.pickle(self.target_parameter, self.folder, 'target_parameter.p')
                

            # dump neuron parameters and steps:
            self.pickle(parameters, self.folder, "parameters.p")
            self.pickle(steps, self.folder, "steps.p")

            # This connects implicitly to the wafer
            if not self.trace_folder:
                self.pickle(self.sthal.status(), self.folder, 'wafer_status.p')

        logger.INFO("Experiment {}".format(self.description))
        logger.INFO("Created folders in {}".format(self.folder))
        if self.trace_folder:
            logger.INFO("Reading traces from {}.".format(self.trace_folder))

        for step_id, step in enumerate(steps):
                if not self.trace_folder:
                    step_parameters = self.prepare_parameters(step, step_id)
                for r in range(self.repetitions):
                    logger.INFO("{} - Step {}/{} repetition {}/{}.".format(time.asctime(),step_id+1, num_steps, r+1, self.repetitions))
                    logger.INFO("{} - Preparing measurement --> setting floating gates".format(time.asctime()))
                    if not self.trace_folder:
                        self.prepare_measurement(step_parameters, step_id, r)
                    logger.INFO("{} - Measuring.".format(time.asctime()))
                    self.measure(neurons, step_id, r)

        logger.INFO("Processing results")
        self.process_results(neurons)
        self.store_results()
        if self.sthal._connected:
            self.sthal.disconnect()

    @staticmethod
    def pickle(data, folder, filename):
        if not os.path.isdir(folder):
            os.makedirs(folder)
        with open(os.path.join(folder, filename), "wb") as f:
            pickle.dump(data, f, pickle.HIGHEST_PROTOCOL)

    @staticmethod
    def pickle_compressed(data, folder, filename):
        if os.path.splitext(filename)[1] != '.bz2':
            filename += '.bz2'
        if not os.path.isdir(folder):
            os.makedirs(folder)
        with bz2.BZ2File(os.path.join(folder, filename), "wb") as f:
            pickle.dump(data, f, pickle.HIGHEST_PROTOCOL)

    def get_trace_folder(self, step_id, rep_id):
        return os.path.join(self.folder,"traces", "step{}rep{}".format(step_id, rep_id))

    @staticmethod
    def save_trace(folder, t, v, neuron):
        filename = "neuron_{}.p".format(neuron.id().value())
        BaseExperiment.pickle_compressed([t, v], folder, filename)

    def save_result(self, result, step_id, rep_id):
        if self.save_results:
            folder = os.path.join(self.folder, "results")
            filename = "step{}_rep{}.p".format(step_id, rep_id)
            self.pickle(result, folder, filename)

<<<<<<< HEAD
    def process_trace_data(self, neuron_id):
        return tuple()

    def measure(self, neuron_ids, step_id, rep_id):
        """Perform measurements for a single step on one or multiple neurons."""
        workers_save = WorkerPool(self.save_trace)
        traces = []
        for neuron_id in neuron_ids:
            print neuron_id
            self.sthal.switch_analog_output(neuron_id)
            t, v = self.sthal.read_adc()
            traces.append((t, v, neuron_id, step_id, rep_id))
            if self.save_traces:
                workers_save.do(self.get_trace_folder(step_id, rep_id), t, v, neuron_id)
        workers_save.join()

        process_trace = self.get_process_trace_callback()
        if process_trace:
            t0 = time.time()
            workers_process = WorkerPool(process_trace)
            for t in traces:
                workers_process.do(*t)
            results = workers_process.join()
            self.logger.INFO("Waited {}s to join workers".format(time.time() - t0))
        else:
            results = [self.process_trace(*t) for t in traces]

        results = dict(zip(neuron_ids, results))
        self.save_result(results, step_id, rep_id)
        self.all_results.append(results)

    def get_process_trace_callback(self):
        """Hook, if it returns a callable, this will be used vor parallel result processing"""
        return None
=======
    def measure(self, neurons, step_id, rep_id):
        """Perform measurements for a single step on one or multiple neurons."""
        results = {}
        for neuron in neurons:
            if self.trace_folder: # If a trace folder is given, load this trace
                this_step_folder = os.path.join(self.trace_folder, 'step{}rep{}/'.format(step_id, rep_id))
                nid = neuron.id().value()
                fullpath = os.path.join(this_step_folder, 'neuron_{}.p.bz2'.format(nid))
                with bz2.BZ2File(fullpath, 'r') as f:
                    t, v = pickle.load(f)
            else: # Else, measure from chip
                self.sthal.switch_analog_output(neuron)
                t, v = self.sthal.read_adc()
                self.save_trace(t, v, neuron, step_id, rep_id)
            results[neuron] = self.process_trace(t, v, neuron, step_id, rep_id)
        # Now store measurements in a file:
        self.save_result(results, step_id, rep_id)
        self.all_results.append(results)

    def correct_for_readout_shift(self, value, neuron):
        neuron_id = neuron.id().value()
        try:
            shift = self._calib_nc.at(neuron_id).at(21).apply(value * 1023/1800.) * 1800./1023.
            return value - shift
        except:
            raise
            return value
>>>>>>> dbe48c31

    def process_trace(self, t, v, neuron_id, step_id, rep_id):
        """Hook class for processing measured traces. Should return one value."""
        return 0

    def process_results(self, neurons):
        """Process measured data."""
        pass  # no processing

    def store_results(self):
        """Hook for storing results in child classes."""
        pass<|MERGE_RESOLUTION|>--- conflicted
+++ resolved
@@ -458,21 +458,26 @@
             filename = "step{}_rep{}.p".format(step_id, rep_id)
             self.pickle(result, folder, filename)
 
-<<<<<<< HEAD
-    def process_trace_data(self, neuron_id):
-        return tuple()
-
-    def measure(self, neuron_ids, step_id, rep_id):
+    def load_trace(self, nid, step_id, rep_id):
+        this_step_folder = os.path.join(self.trace_folder, 'step{}rep{}/'.format(step_id, rep_id))
+        nid = neuron.id().value()
+        fullpath = os.path.join(this_step_folder, 'neuron_{}.p.bz2'.format(nid))
+        with bz2.BZ2File(fullpath, 'r') as f:
+            return pickle.load(f)
+
+    def measure(self, neurons, step_id, rep_id):
         """Perform measurements for a single step on one or multiple neurons."""
         workers_save = WorkerPool(self.save_trace)
         traces = []
-        for neuron_id in neuron_ids:
-            print neuron_id
-            self.sthal.switch_analog_output(neuron_id)
-            t, v = self.sthal.read_adc()
-            traces.append((t, v, neuron_id, step_id, rep_id))
+        for neuron in neurons:
+            if self.trace_folder:
+                t, v = self.load_trace(neuron, step_id, rep_id)
+            else:
+                self.sthal.switch_analog_output(neuron)
+                t, v = self.sthal.read_adc()
+            traces.append((t, v, neuron, step_id, rep_id))
             if self.save_traces:
-                workers_save.do(self.get_trace_folder(step_id, rep_id), t, v, neuron_id)
+                workers_save.do(self.get_trace_folder(step_id, rep_id), t, v, neuron)
         workers_save.join()
 
         process_trace = self.get_process_trace_callback()
@@ -486,32 +491,13 @@
         else:
             results = [self.process_trace(*t) for t in traces]
 
-        results = dict(zip(neuron_ids, results))
+        results = dict(zip(neurons, results))
         self.save_result(results, step_id, rep_id)
         self.all_results.append(results)
 
     def get_process_trace_callback(self):
         """Hook, if it returns a callable, this will be used vor parallel result processing"""
         return None
-=======
-    def measure(self, neurons, step_id, rep_id):
-        """Perform measurements for a single step on one or multiple neurons."""
-        results = {}
-        for neuron in neurons:
-            if self.trace_folder: # If a trace folder is given, load this trace
-                this_step_folder = os.path.join(self.trace_folder, 'step{}rep{}/'.format(step_id, rep_id))
-                nid = neuron.id().value()
-                fullpath = os.path.join(this_step_folder, 'neuron_{}.p.bz2'.format(nid))
-                with bz2.BZ2File(fullpath, 'r') as f:
-                    t, v = pickle.load(f)
-            else: # Else, measure from chip
-                self.sthal.switch_analog_output(neuron)
-                t, v = self.sthal.read_adc()
-                self.save_trace(t, v, neuron, step_id, rep_id)
-            results[neuron] = self.process_trace(t, v, neuron, step_id, rep_id)
-        # Now store measurements in a file:
-        self.save_result(results, step_id, rep_id)
-        self.all_results.append(results)
 
     def correct_for_readout_shift(self, value, neuron):
         neuron_id = neuron.id().value()
@@ -521,7 +507,6 @@
         except:
             raise
             return value
->>>>>>> dbe48c31
 
     def process_trace(self, t, v, neuron_id, step_id, rep_id):
         """Hook class for processing measured traces. Should return one value."""

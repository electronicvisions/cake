--- conflicted
+++ resolved
@@ -300,51 +300,6 @@
         of steps.
 
         Returns:
-<<<<<<< HEAD
-            list of neuron dicts of parameter dicts for each step
-
-            Example: {
-                        0: { # first neuron, all steps:
-                            0: {neuron_parameter.E_l: Voltage(400)},
-                            1: {neuron_parameter.E_l: Voltage(400)},
-                           },
-                        1: { # second neuron, all steps:
-                            0: {neuron_parameter.E_l: Voltage(600)},
-                            1: {neuron_parameter.E_l: Voltage(650)},
-                           },
-                        2: { # third neuron, all steps 
-                            0: {neuron_parameter.E_l: Voltage(800)}
-                            1: {neuron_parameter.E_l: Voltage(800)}
-                           },...
-                    }
-        """
-
-        # single step using default parameters
-        return {defaultdict(lambda: {}) for neuron_id in self.get_neurons()}
-
-    def get_shared_steps(self):
-        """Measurement shared steps for sweeping. Individual blocks may have
-        different steps, but all blocks must have the same total number
-        of steps.
-
-        Returns:
-            list of block dicts of parameter dicts for each step
-
-            Example: {
-                        0: { # first step
-                            # neuron 0
-                            0: {pyhalbe.HICANN.shared_parameter.V_reset: Voltage(400)},
-                            1: {pyhalbe.HICANN.shared_parameter.V_reset: Voltage(400)},
-                           },
-                        1: { # second step
-                            0: pyhalbe.HICANN.shared_parameter.V_reset: Voltage(600)},
-                            1: pyhalbe.HICANN.shared_parameter.V_reset: Voltage(650)},
-                        },
-                            0: {pyhalbe.HICANN.shared_parameter.V_reset: Voltage(800)}
-                            1: {pyhalbe.HICANN.shared_parameter.V_reset: Voltage(800)}
-                        }
-                    }
-=======
             A list of steps. Each step defines a dictionary for parameter
 
             Example: [
@@ -362,9 +317,8 @@
                   },
                 # ...
                ] 
->>>>>>> 1f9145de
         """
-        # One step using default parameters (empty dict does'n update the default paramters)
+        # One step using default parameters (empty dict does not update the default paramters)
         return [defaultdict(dict)]
 
     def get_neurons(self):

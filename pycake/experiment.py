"""Framework for experiments on the hardware.

Derive your custom experiment classes with functions for setup,
measurement and processing from BaseExperiment or child classes.
"""

import numpy as np
import pylogging
from collections import defaultdict
import pyhalbe
import pycalibtic
from pyhalbe.Coordinate import NeuronOnHICANN, FGBlockOnHICANN
from pycake.helpers.calibtic import init_backend as init_calibtic
from pycake.helpers.redman import init_backend as init_redman
import pyredman as redman
from pycake.helpers.units import Current, Voltage, DAC
from pycake.helpers.trafos import HWtoDAC, DACtoHW, HCtoDAC, DACtoHC, HWtoHC, HCtoHW

# Import everything needed for saving:
import pickle
import time
import os
import bz2

import copy

# shorter names
Coordinate = pyhalbe.Coordinate
Enum = Coordinate.Enum
neuron_parameter = pyhalbe.HICANN.neuron_parameter
shared_parameter = pyhalbe.HICANN.shared_parameter

class BaseExperiment(object):
    """Base class for running experiments on individual neurons.

    Defines experiment base parameters, steps varying parameters, repetitions.
    Defines measurement procedure and postprocessing.

    Provides a function to run and process an experiment.
    """
    target_parameter = None

    def __init__(self, neuron_ids, sthal_container, parameters, loglevel=None):
        self.experiment_parameters = parameters
        self.sthal = sthal_container

        # TODO only accept NeuronOnHICANN coordinates?
        self.neuron_ids = [NeuronOnHICANN(Enum(n) if isinstance(n, int) else n) for n in neuron_ids]
        self.blocks = [block for block in Coordinate.iter_all(FGBlockOnHICANN)]
        self._repetitions = 1

        calibtic_backend = init_calibtic(type = 'xml', path = parameters["backend_c"])
        redman_backend = init_redman(type = 'xml', path = parameters["backend_r"])

        self._calib_backend = calibtic_backend
        self._calib_hc = None
        self._calib_nc = None
        self._calib_bc = None

        if redman_backend:
            self.init_redman(redman_backend)
        else:
            self._red_wafer = None
            self._red_hicann = None
            self._red_nrns = None

        if calibtic_backend:
            self.init_calibration()

        if self.target_parameter:
            self.logger = pylogging.get("pycake.experiment.{}".format(self.target_parameter.name))
        else:
            self.logger = pylogging.get("pycake.experiment")
        if not loglevel is None:
            pylogging.set_loglevel(self.logger, pylogging.LogLevel.INFO)

    def init_experiment(self):
        """Hook for child classes. Executed by run_experiment(). These are standard parameters."""
        self.E_syni_dist = self.experiment_parameters["E_syni_dist"]
        self.E_synx_dist = self.experiment_parameters["E_synx_dist"]
        self.save_results = self.experiment_parameters["save_results"]
        self.save_traces = self.experiment_parameters["save_traces"]
        self.repetitions = self.experiment_parameters["repetitions"]
        self.bigcap = True
        self.description = "Basic experiment."  # Change this for all child classes
        localtime = time.localtime()
        self.folder = "exp{0:02d}{1:02d}_{2:02d}{3:02d}".format(localtime.tm_mon, localtime.tm_mday, localtime.tm_hour, localtime.tm_min)

    def init_redman(self, backend):
        """Initialize defect management for given backend."""
        # FIXME default coordinates
        coord_hglobal = self.sthal.hicann.index()  # grab HICANNGlobal from StHAL
        coord_wafer = coord_hglobal.wafer()
        coord_hicann = coord_hglobal.on_wafer()
        wafer = redman.Wafer(backend, coord_wafer)
        if not wafer.hicanns().has(coord_hicann):
            raise ValueError("HICANN {} is marked as defect.".format(int(coord_hicann.id())))
        hicann = wafer.find(coord_hicann)
        self._red_hicann = hicann
        self._red_nrns = hicann.neurons()

    def get_calibtic_name(self):
        # grab Coordinate.HICANNGlobal from StHAL
        c_hg = self.sthal.hicann.index()

        # collection should be named "w<wafer-id>-h<hicann-id>"
        name = "w{}-h{}".format(int(c_hg.wafer().value()), int(c_hg.on_wafer().id()))
        return name

    def init_calibration(self):
        """Initialize Calibtic backend, load existing calibration data."""

        hc = pycalibtic.HICANNCollection()
        nc = hc.atNeuronCollection()
        bc = hc.atBlockCollection()
        md = pycalibtic.MetaData()

        # Delete all standard entries. TODO: fix calibtic to use proper standard entries
        for nid in range(512):
            nc.erase(nid)
        for bid in range(4):
            bc.erase(bid)

        name = self.get_calibtic_name()
        try:  # TODO replace by 'if backend.exists(name)' in the future, when this function is written
            self._calib_backend.load(name, md, hc)
            # load existing calibration:
            nc = hc.atNeuronCollection()
            bc = hc.atBlockCollection()
        except RuntimeError, e:
            if e.message != "data set not found":
                raise RuntimeError(e)
            else:
                # backend does not exist
                pass

        self._calib_hc = hc
        self._calib_nc = nc
        self._calib_bc = bc
        self._calib_md = md

    def store_calibration(self, metadata=None):
        """Write calibration data to backend"""
        self._red_hicann.commit()
        if not metadata:
            metadata = self._calib_md
        self.logger.INFO("Storing calibration into backend")

        name = self.get_calibtic_name()
        self._calib_backend.store(name, metadata, self._calib_hc)

    def get_parameters(self, apply_calibration=False):
        """Return neuron parameters for this experiment. Values can be of type Current, Voltage or DAC.

        Returns:
            dict of neuron id -> dict of parameters -> values
        """

        # use halbe default parameters
        fgc = pyhalbe.HICANN.FGControl()
        result = {}

        for neuron in Coordinate.iter_all(NeuronOnHICANN):
            values = {}
            for name, param in neuron_parameter.names.iteritems():
                if name[0] in ("E", "V"):
                    values[param] = Voltage(fgc.getNeuron(neuron, param), apply_calibration)
                elif name[0] == "I":
                    values[param] = Current(fgc.getNeuron(neuron, param), apply_calibration)
            result[neuron] = values

        # use halbe default parameters
        for block in Coordinate.iter_all(FGBlockOnHICANN):
            values = {}
            even  = block.id().value()%2 == 0
            for name, param in shared_parameter.names.iteritems():
                if (even and (name in ("V_clrc", "V_bexp"))):
                    continue
                if (not even and (name in ("V_clra", "V_bout"))):
                    continue

                if name[0] in ("V", "E"):
                    values[param] = Voltage(fgc.getShared(block, param))
                elif name[0] in ("I", "i"):
                    values[param] = Current(fgc.getShared(block, param))
                else:  # "__last_neuron"n
                    pass
            result[block] = values

        return result

    def get_calibrated(self, parameters, ncal, coord, param):
        value = parameters[param]
        dac_value = value.toDAC().value #implicit range check!
        dac_value_uncalibrated = dac_value
        if ncal and value.apply_calibration:
            try:
                calibration = ncal.at(param)
                dac_value = int(round(calibration.apply(dac_value)))
            except (RuntimeError, IndexError),e:
                pass
            except Exception,e:
                raise e

        # TODO check with Dominik
        if param == neuron_parameter.E_syni and self.E_syni_dist:
            calibrated_E_l = self.get_calibrated(parameters, ncal, coord, neuron_parameter.E_l)
            dac_value = calibrated_E_l + self.E_syni_dist * 1023/1800.

        if param == neuron_parameter.E_synx and self.E_synx_dist:
            calibrated_E_l = self.get_calibrated(parameters, ncal, coord, neuron_parameter.E_l)
            dac_value = calibrated_E_l + self.E_synx_dist * 1023/1800.

        if dac_value < 0 or dac_value > 1023:
            msg = "Calibrated value for {} on Neuron {} has value {} out of range. Using uncalibrated value."
            self.logger.WARN(msg.format(param.name, coord.id(), dac_value))
            dac_value = dac_value_uncalibrated

        return int(round(dac_value))

    def prepare_parameters(self, step, step_id):
        """Prepare parameters before writing them to the hardware.

        This includes converting to DAC values, applying calibration and
        merging of the step specific parameters.

        Calibration can be different for each neuron, which leads to different DAC values
        for each neuron, even though the parameter value is the same.

        Args:
            step: dict, an entry of the list given back by get_steps()
        Returns:
            None
        """

        fgc = pyhalbe.HICANN.FGControl()

        neuron_ids = self.get_neurons()
        base_parameters = self.get_parameters()

        for neuron in Coordinate.iter_all(NeuronOnHICANN):
            parameters = base_parameters[neuron]
            parameters.update(step[neuron])
            ncal = None
            self.logger.TRACE("Neuron {} has: {}".format(neuron.id(), self._red_nrns.has(neuron)))
            #if not self._red_nrns.has(neuron):
            if self._red_nrns.has(neuron):
                self.logger.TRACE("Neuron {} not marked as broken".format(neuron.id()))
                try:
                    ncal = self._calib_nc.at(neuron.id().value())
                    self.logger.TRACE("Calibration for Neuron {} found.".format(neuron.id()))
                except (IndexError):
                    if step_id == 0:
                        self.logger.WARN("No calibration found for neuron {}".format(neuron.id()))
                    pass
            else:
                self.logger.WARN("Neuron {} marked as not working. Skipping calibration.".format(neuron.id()))

            for name, param in neuron_parameter.names.iteritems():
                if name[0] == '_':
                    continue
                value = self.get_calibrated(parameters, ncal, neuron,
                        param)
                fgc.setNeuron(neuron, param, value)

        for block in Coordinate.iter_all(FGBlockOnHICANN):
            parameters = base_parameters[block]
            parameters.update(step[block])

            # apply calibration
            try:
                bcal = self._calib_bc.at(block.id().value())
            except (IndexError):
                if step_id == 0:
                    self.logger.WARN("No calibration found for neuron {}".format(block))
                bcal = None

            even  = block.id().value()%2 == 0
            for name, param in shared_parameter.names.iteritems():
                if (even and (name in ("V_clrc", "V_bexp"))):
                    continue
                if (not even and (name in ("V_clra", "V_bout"))):
                    continue
                if name[0] == '_':
                    continue
                value = self.get_calibrated(parameters, ncal, neuron,
                        param)
                fgc.setShared(block, param, value)

        self.sthal.hicann.floating_gates = fgc

    def prepare_measurement(self, step_parameters, step_id, rep_id):
        """Prepare measurement. This is done for each repetition,
        Perform reset, write general hardware settings which were set in prepare_parameters.
        """

        if self.bigcap is True:
            # TODO add bigcap functionality
            pass

        if self.save_results:
            self.pickle(self.sthal.hicann.floating_gates, self.folder, "floating_gates")

        self.sthal.write_config()

    @property
    def repetitions(self):
        """How many times should each step be repeated?"""
        return self._repetitions

    @repetitions.setter
    def repetitions(self, value):
        self._repetitions = int(value)

    def get_steps(self):
        """Measurement steps for sweeping. Individual neurons may have
        different steps, but all neurons must have the same total number
        of steps.

        Returns:
            A list of steps. Each step defines a dictionary for parameter

            Example: [
                { NeuronOnHICANN(0) : {
                                        neuron_parameter.E_l: Voltage(400),
                                        neuron_parameter.V_t: Voltage(400),
                                      },
                  NeuronOnHICANN(1) : {
                                        neuron_parameter.E_l: Voltage(400),
                                        neuron_parameter.V_t: Voltage(400),
                                      }
                  FGBlockOnHICANN(0) : {
                                        shared_parameter.V_reset: Voltage(400),
                                       }
                  },
                # ...
               ] 
        """
        # One step using default parameters (empty dict does not update the default paramters)
        return [defaultdict(dict)]

    def get_neurons(self):
        """Which neurons should this experiment run on?

        All neurons will be prepared with the same parameters (except for calibration differences)
        and each neuron will be measured in the measure step.
        """

        return self.neuron_ids  # TODO move this to a property

    def get_blocks(self):
        """ Return all blocks on this HICANN.
        """

        return self.blocks  # TODO move this to a property

    def run_experiment(self):
        """Run the experiment and process results."""
        logger = self.logger

        self.init_experiment()
        neuron_ids = self.get_neurons()

        parameters = self.get_parameters()

        self.all_results = []
        steps = self.get_steps()
        num_steps = len(steps)

        # Give info about nonexisting calibrations:
        for name, param in neuron_parameter.names.iteritems():
            if name[0] != '_':
                try:
                    ncal = self._calib_nc.at(0).at(param)
                except (RuntimeError, IndexError, AttributeError):
                    self.logger.WARN("No calibration found for {}. Using uncalibrated values.".format(name))
        for name, param in shared_parameter.names.iteritems():
            if name[0] != '_':
                try:
                    bcal = self._calib_bc.at(0).at(param)
                except (RuntimeError, IndexError, AttributeError):
                    self.logger.WARN("No calibration found for {}. Using uncalibrated values.".format(name))

        # Save default and step parameters and description to files
        # Also save sthal container to extract standard sthal parameters later:
        if self.save_results:
<<<<<<< HEAD
            if not os.path.isdir(self.folder):
                os.mkdir(self.folder)
            pickle.dump(self.experiment_parameters, open(os.path.join(self.folder,'parameterfile.p'), 'wb'))
            pickle.dump(self.sthal.hicann, open(os.path.join(self.folder,'sthalcontainer.p'),"wb"))
            pickle.dump(self.sthal.status(), open(os.path.join(self.folder,'wafer_status.p'),'wb'))
=======
            self.pickle(self.experiment_parameters, self.folder, 'parameterfile.p')
            self.pickle(self.sthal.hicann, self.folder, 'sthalcontainer.p')
            self.pickle(self.repetitions, self.folder, "repetitions.p")
>>>>>>> bc88ec8c
            open(os.path.join(self.folder,'description.txt'), 'w').write(self.description)
            if self.target_parameter:
                pickle.dump(self.target_parameter, open(os.path.join(self.folder, 'target_parameter.p'), 'wb'))
                

            # dump neuron parameters and steps:
<<<<<<< HEAD
            pickle.dump(parameters, open(os.path.join(self.folder,"parameters.p"),"wb"))
            pickle.dump(steps, open(os.path.join(self.folder,"steps.p"),"wb"))

=======
            self.pickle(parameters, self.folder, "parameters.p")
            self.pickle(steps, self.folder, "steps.p")

            # This connects implicitly to the wafer
            self.pickle(self.sthal.status(), self.folder, 'wafer_status.p')

>>>>>>> bc88ec8c
        logger.INFO("Experiment {}".format(self.description))
        logger.INFO("Created folders in {}".format(self.folder))

        for step_id, step in enumerate(steps):
                step_parameters = self.prepare_parameters(step, step_id)
                for r in range(self.repetitions):
                    logger.INFO("{} - Step {}/{} repetition {}/{}.".format(time.asctime(),step_id+1, num_steps, r+1, self.repetitions))
                    logger.INFO("{} - Preparing measurement --> setting floating gates".format(time.asctime()))
                    self.prepare_measurement(step_parameters, step_id, r)
                    logger.INFO("{} - Measuring.".format(time.asctime()))
                    self.measure(neuron_ids, step_id, r)

        logger.INFO("Processing results")
        self.process_results(neuron_ids)
        self.store_results()

    def pickle(self, data, folder, filename):
        if not os.path.isdir(folder):
            os.makedirs(folder)
        with open(os.path.join(folder, filename), "wb") as f:
                pickle.dump(data, f, pickle.HIGHEST_PROTOCOL)

    def pickle_compressed(self, data, folder, filename):
        if os.path.splitext(filename)[1] != '.bz2':
            filename += '.bz2'
        if not os.path.isdir(folder):
            os.makedirs(folder)
        with bz2.BZ2File(os.path.join(folder, filename), "wb") as f:
                pickle.dump(data, f, pickle.HIGHEST_PROTOCOL)

    def save_trace(self, t, v, neuron, step_id, rep_id):
        if self.save_traces:
            folder = os.path.join(self.folder,"traces", "step{}rep{}".format(step_id, rep_id))
            filename = "neuron_{}.p".format(neuron.id().value())
            self.pickle([t, v], folder, filename)

    def save_result(self, result, step_id, rep_id):
        if self.save_results:
            folder = os.path.join(self.folder, "results")
            filename = "step{}_rep{}.p".format(step_id, rep_id)
            self.pickle(result, folder, filename)

    def measure(self, neuron_ids, step_id, rep_id):
        """Perform measurements for a single step on one or multiple neurons."""
        results = {}
        for neuron_id in neuron_ids:
            self.sthal.switch_analog_output(neuron_id)
            t, v = self.sthal.read_adc()
            self.save_trace(t, v, neuron_id, step_id, rep_id)
            results[neuron_id] = self.process_trace(t, v, neuron_id, step_id, rep_id)
        # Now store measurements in a file:
        self.save_result(results, step_id, rep_id)
        self.all_results.append(results)

    def process_trace(self, t, v, neuron_id, step_id, rep_id):
        """Hook class for processing measured traces. Should return one value."""
        return 0

    def process_results(self, neuron_ids):
        """Process measured data."""
        pass  # no processing

    def store_results(self):
        """Hook for storing results in child classes."""
        pass<|MERGE_RESOLUTION|>--- conflicted
+++ resolved
@@ -384,35 +384,21 @@
         # Save default and step parameters and description to files
         # Also save sthal container to extract standard sthal parameters later:
         if self.save_results:
-<<<<<<< HEAD
-            if not os.path.isdir(self.folder):
-                os.mkdir(self.folder)
-            pickle.dump(self.experiment_parameters, open(os.path.join(self.folder,'parameterfile.p'), 'wb'))
-            pickle.dump(self.sthal.hicann, open(os.path.join(self.folder,'sthalcontainer.p'),"wb"))
-            pickle.dump(self.sthal.status(), open(os.path.join(self.folder,'wafer_status.p'),'wb'))
-=======
             self.pickle(self.experiment_parameters, self.folder, 'parameterfile.p')
             self.pickle(self.sthal.hicann, self.folder, 'sthalcontainer.p')
             self.pickle(self.repetitions, self.folder, "repetitions.p")
->>>>>>> bc88ec8c
             open(os.path.join(self.folder,'description.txt'), 'w').write(self.description)
             if self.target_parameter:
-                pickle.dump(self.target_parameter, open(os.path.join(self.folder, 'target_parameter.p'), 'wb'))
+                self.pickle(self.target_parameter, self.folder, 'target_parameter.p')
                 
 
             # dump neuron parameters and steps:
-<<<<<<< HEAD
-            pickle.dump(parameters, open(os.path.join(self.folder,"parameters.p"),"wb"))
-            pickle.dump(steps, open(os.path.join(self.folder,"steps.p"),"wb"))
-
-=======
             self.pickle(parameters, self.folder, "parameters.p")
             self.pickle(steps, self.folder, "steps.p")
 
             # This connects implicitly to the wafer
             self.pickle(self.sthal.status(), self.folder, 'wafer_status.p')
 
->>>>>>> bc88ec8c
         logger.INFO("Experiment {}".format(self.description))
         logger.INFO("Created folders in {}".format(self.folder))
 

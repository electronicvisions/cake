import pylogging
import time
import numpy

class BaseExperiment(object):
    """ Takes a list of measurements and analyzers.
        Then, it runs the measurements and analyzes them.
        Traces can be saved to hard drive or discarded after analysis.

        Experiments can be continued after a crash by just loading and starting them again.

        Args:
            measurements: list of Measurement objects
            analyzer: list of analyzer objects (or just one)
            save_traces: (True|False) should the traces be saved to HDD
    """

    logger = pylogging.get("pycake.experiment")

    def __init__(self, measurements, analyzer, repetions):
        self.measurements = measurements
        self.analyzer = analyzer
        self.results = []
        self.repetions = repetions

    def run(self):
        """Run the experiment and process results."""
        return list(self.iter_measurements())

    def iter_measurements(self):
        i_max = len(self.measurements)
        for i, measurement in enumerate(self.measurements):
            if not measurement.done:
                self.logger.INFO("Running measurement {}/{}".format(i+1, i_max))
                results = measurement.run_measurement(self.analyzer)
                self.results.append(results)
                yield True # Used to save state of runner 
            else:
                self.logger.INFO("Measurement {}/{} already done. Going on with next one.".format(i+1, i_max))
                yield False
        return

    def get_measurement(self, i):
        try:
            return self.measurements[i]
        except IndexError:
            return None

    def get_parameters_and_results(self, neuron, parameters, result_keys):
        """ Read out parameters and result for the given neuron.
        Shared parameters are read from the corresponding FGBlock.

            Args:
                neuron: parameters matching this neuron
                parameter: [list] parameters to read (neuron_parameter or
                           shared_parameter)
                result_keys: [list] result keys to append
            Return:
                2D numpy array: each row contains the containing parameters
                    in the requested order, followed by the requested keys
        """
<<<<<<< HEAD
        value = parameters[param]
        dac_value = value.toDAC().value #implicit range check!
        dac_value_uncalibrated = dac_value
        if ncal and value.apply_calibration:
            try:
                calibration = ncal.at(param)
                dac_value = int(round(calibration.apply(dac_value)))
            except (RuntimeError, IndexError),e:
                if step_id == 0:
                    # Only give this warning in first step
                    self.logger.WARN("{}: Parameter {} not calibrated.".format(coord, param.name))
                pass
            except Exception:
                raise

        # TODO check with Dominik
        if param == neuron_parameter.E_syni and self.E_syni_dist:
            calibrated_E_l = self.get_calibrated(parameters, ncal, coord, neuron_parameter.E_l, step_id)
            dac_value = calibrated_E_l + self.E_syni_dist * 1023/1800.

        if param == neuron_parameter.E_synx and self.E_synx_dist:
            calibrated_E_l = self.get_calibrated(parameters, ncal, coord, neuron_parameter.E_l, step_id)
            dac_value = calibrated_E_l + self.E_synx_dist * 1023/1800.

        if dac_value < 0 or dac_value > 1023:
            if self.target_parameter == neuron_parameter.I_gl: # I_gl handled in another way. Maybe do this for other parameters as well.
                msg = "Calibrated value for {} on Neuron {} has value {} out of range. Value clipped to range."
                self.logger.WARN(msg.format(param.name, coord.id(), dac_value))
                if dac_value < 0:
                    dac_value = 10      # I_gl of 0 gives weird results --> set to 10 DAC
                else:
                    dac_value = 1023
            else:
                msg = "Calibrated value for {} on Neuron {} has value {} out of range. Value clipped to range."
                self.logger.WARN(msg.format(param.name, coord.id(), dac_value))
                if dac_value < 0:
                    dac_value = 0      # I_gl of 0 gives weird results --> set to 10 DAC
                else:
                    dac_value = 1023

        return int(round(dac_value))

    def prepare_parameters(self, step, step_id):
        """Prepare parameters before writing them to the hardware.

        This includes converting to DAC values, applying calibration and
        merging of the step specific parameters.

        Calibration can be different for each neuron, which leads to different DAC values
        for each neuron, even though the parameter value is the same.
=======
        values =[]
        for measurement, result in zip(self.measurements, self.results):
            value = measurement.get_parameters(neuron, parameters)
            for key in result_keys:
                value.append(result[neuron][key])
            values.append(value)
        return numpy.array(values)

    def get_mean_results(self, neuron, parameter, result_keys):
        """ Read out parameters and result for the given neuron.
        Shared parameters are read from the corresponding FGBlock.
>>>>>>> 5feb7460

            Args:
                neuron: parameters matching this neuron
                parameter: parameter to read (neuron_parameter or
                           shared_parameter)
                result_keys: [list] result keys to append
            Return:
                [2D numpy array]:
                each row contains the containing parameter value, count, mean
                and std of the requested key.
        """
        data = self.get_parameters_and_results(
                neuron, (parameter, ), result_keys)
        values = numpy.unique(data[:, 0])
        results = [numpy.empty((len(values), 4)) for _ in result_keys]
        key_indices = numpy.arange(len(result_keys)) + 1

        for row, value in enumerate(values):
            subset = data[data[:, 0] == value]
            count = len(subset)
            mean = numpy.mean(subset, axis=0)
            std = numpy.std(subset, axis=0)
            for ii in key_indices:
                results[ii-1][row] = (mean[0], count, mean[ii], std[ii])
        return results
<|MERGE_RESOLUTION|>--- conflicted
+++ resolved
@@ -59,58 +59,6 @@
                 2D numpy array: each row contains the containing parameters
                     in the requested order, followed by the requested keys
         """
-<<<<<<< HEAD
-        value = parameters[param]
-        dac_value = value.toDAC().value #implicit range check!
-        dac_value_uncalibrated = dac_value
-        if ncal and value.apply_calibration:
-            try:
-                calibration = ncal.at(param)
-                dac_value = int(round(calibration.apply(dac_value)))
-            except (RuntimeError, IndexError),e:
-                if step_id == 0:
-                    # Only give this warning in first step
-                    self.logger.WARN("{}: Parameter {} not calibrated.".format(coord, param.name))
-                pass
-            except Exception:
-                raise
-
-        # TODO check with Dominik
-        if param == neuron_parameter.E_syni and self.E_syni_dist:
-            calibrated_E_l = self.get_calibrated(parameters, ncal, coord, neuron_parameter.E_l, step_id)
-            dac_value = calibrated_E_l + self.E_syni_dist * 1023/1800.
-
-        if param == neuron_parameter.E_synx and self.E_synx_dist:
-            calibrated_E_l = self.get_calibrated(parameters, ncal, coord, neuron_parameter.E_l, step_id)
-            dac_value = calibrated_E_l + self.E_synx_dist * 1023/1800.
-
-        if dac_value < 0 or dac_value > 1023:
-            if self.target_parameter == neuron_parameter.I_gl: # I_gl handled in another way. Maybe do this for other parameters as well.
-                msg = "Calibrated value for {} on Neuron {} has value {} out of range. Value clipped to range."
-                self.logger.WARN(msg.format(param.name, coord.id(), dac_value))
-                if dac_value < 0:
-                    dac_value = 10      # I_gl of 0 gives weird results --> set to 10 DAC
-                else:
-                    dac_value = 1023
-            else:
-                msg = "Calibrated value for {} on Neuron {} has value {} out of range. Value clipped to range."
-                self.logger.WARN(msg.format(param.name, coord.id(), dac_value))
-                if dac_value < 0:
-                    dac_value = 0      # I_gl of 0 gives weird results --> set to 10 DAC
-                else:
-                    dac_value = 1023
-
-        return int(round(dac_value))
-
-    def prepare_parameters(self, step, step_id):
-        """Prepare parameters before writing them to the hardware.
-
-        This includes converting to DAC values, applying calibration and
-        merging of the step specific parameters.
-
-        Calibration can be different for each neuron, which leads to different DAC values
-        for each neuron, even though the parameter value is the same.
-=======
         values =[]
         for measurement, result in zip(self.measurements, self.results):
             value = measurement.get_parameters(neuron, parameters)
@@ -122,7 +70,6 @@
     def get_mean_results(self, neuron, parameter, result_keys):
         """ Read out parameters and result for the given neuron.
         Shared parameters are read from the corresponding FGBlock.
->>>>>>> 5feb7460
 
             Args:
                 neuron: parameters matching this neuron

import pylogging

from pycake.helpers.redman import init_backend as init_redman
import pyredman as redman

import pycake.experimentbuilder
import pycake.experiment
import pycake.analyzer
import pycake.config
import pycake.measure
import pycake.calibrator
import pycake.helpers.calibtic
import pycake.helpers.misc
from pycake.helpers.StorageProcess import StorageProcess

# Import everything needed for saving:
import time
import os
import copy

class CalibrationRunner(object):
    """
    """
    logger = pylogging.get("pycake.calibrationrunner")
<<<<<<< HEAD
    pickle_file_pattern = "{}runner_{}.p"
=======
    pickle_file_pattern = "runner_{}.p.bz2"
>>>>>>> 77a96913

    def __init__(self, config_file):
        self.config_file = config_file
        self.config = pycake.config.Config(None, self.config_file)
        self.experiments = {}
        self.coeffs = {}

        # Initialize calibtic
        path, _ = self.config.get_calibtic_backend()
        wafer, hicann = self.config.get_coordinates()
        self.calibtic = pycake.helpers.calibtic.Calibtic(path, wafer, hicann)

        prefix = self.config.get_filename_prefix()
        self.filename = self.pickle_file_pattern.format(
<<<<<<< HEAD
                prefix, time.strftime('%m%d_%H%M'))

=======
                time.strftime('%m%d_%H%M'))
        self.storage = StorageProcess(compresslevel=4)
>>>>>>> 77a96913
        # TODO redman!!

    def run_calibration(self):
        """entry method for regular calibrations
        to resume a calibrations see: continue_calibration"""
        self.clear_calibration() # Clears calibration if this is wanted
        self.logger.INFO("Start calibration")
        config = self.config
        self.experiments.clear()
        self.coeffs.clear()

        for parameter in self.config.get_enabled_calibrations():
            config.set_target(parameter)
            save_traces = config.get_save_traces()
            repetitions = config.get_repetitions()

            self.logger.INFO("Creating analyzers and experiments for "
                    "parameter {}".format(parameter.name))
            builder = self.get_builder(parameter, config)
            analyzer = builder.get_analyzer(parameter)
            experiments = [
                    self.get_experiment(
                        builder.generate_measurements(), analyzer, save_traces)
                    for _ in range(repetitions)]
            self.experiments[parameter] = experiments

<<<<<<< HEAD
            for i, ex in enumerate(self.experiments[parameter]):
                self.logger.INFO("Running experiment no. {}/{} for parameter {}".format(i+1, repetitions, parameter.name))
                for measurement_id, measured in enumerate(ex.iter_measurements()):
                    if measured:
                        if save_traces:
                            self.save_measurement(i, measurement_id, ex, parameter)
                        self.save_state()

            self.logger.INFO("Fitting result data for parameter {}".format(parameter.name))
            calibrator = self.get_calibrator(parameter, self.experiments)
            coeffs = calibrator.generate_coeffs()
            self.coeffs[parameter] = coeffs
            self.save_state()

            self.logger.INFO("Writing calibration data for parameter {}".format(parameter.name))
            self.write_calibration(parameter, coeffs)
=======
        self._run_measurements()
                        # TODO Save traces to separate file and clear memory
>>>>>>> 77a96913

    def save_measurement(self, experiment_id, measurement_id, experiment, parameter):
        """ Save measurement i of experiment to a file and clear the traces from
            that measurement.
        """
        param_name = parameter.name
        measurement = experiment.get_measurement(measurement_id)
        top_folder = self.config.get_folder()
        runner_folder = "{}.measurements/".format(self.filename)                    # e.g. runner_0705_1246_measurements/
        experiment_folder = "experiment_{}_{}/".format(param_name, experiment_id) # e.g. experiment_E_l/
        measurement_filename = "measurement_{}.p".format(measurement_id)

        folder = os.path.join(top_folder, runner_folder, experiment_folder)
        pycake.helpers.misc.mkdir_p(folder)

        fullpath = os.path.join(folder, measurement_filename)
        self.logger.INFO("Pickling measurement {} of experiment {}({}) to {}".format(measurement_id, param_name, experiment_id, fullpath))
        cPickle.dump(measurement, open(fullpath, 'wb'), protocol=2)
        self.logger.INFO("Clearing traces of measurement {} of experiment {}({}) from memory.".format(measurement_id, param_name, experiment_id, fullpath))
        measurement.clear_traces()

    def clear_calibration(self):
        """ Clears calibration if this is set in the configuration
        """
        if self.config.get_clear():
            self.calibtic.clear_calibration()

    def continue_calibration(self):
        """resumes an calibration run

        This method will first complete unfinished measurements.
        Afterwards the calibrator will be run. This can overwrite the results
        loaded from an previous run."""

        self.logger.INFO("Continue calibration")
        self._run_measurements()

    def _run_measurements(self):
        """execute the measurement loop"""
        config = self.config
        for parameter in self.config.get_enabled_calibrations():
            config.set_target(parameter)
            repetitions = config.get_repetitions()
            msg = "Running experiment no. {}/{} for parameter {}"
            for i, ex in enumerate(self.experiments[parameter]):
                self.logger.INFO(msg.format(i+1, repetitions, parameter.name))
                for measured in ex.iter_measurements():
                    if measured:
                        self.save_state()

            self.logger.INFO("Fitting result data for parameter {}".format(
                parameter.name))
            calibrator = self.get_calibrator(parameter, self.experiments)
            coeffs = calibrator.generate_coeffs()
            self.coeffs[parameter] = coeffs
            self.save_state()

            self.logger.INFO("Writing calibration data for parameter {}".format(
                parameter.name))
            self.write_calibration(parameter, coeffs)


    def save_state(self):
        """ Saves itself to a file in the given path.
        """
        # TODO zip
        folder = self.config.get_folder()
        pycake.helpers.misc.mkdir_p(folder)
        fullpath = os.path.join(folder, self.filename)
        self.logger.INFO("Pickling current state to {}".format(fullpath))
        self.storage.save_object(fullpath, self)

    def make_path(self, path):
        if not os.path.isdir(path):
            os.makedirs(path)

    def get_builder(self, parameter, config):
        """ Get the right experiment builder.
        """
        builder_type = getattr(pycake.experimentbuilder, "{}_Experimentbuilder".format(parameter.name))
        return builder_type(config)

    def get_experiment(self, measurements, analyzer, save_traces):
        """
        """
        return pycake.experiment.BaseExperiment(measurements, analyzer, save_traces)

    def get_calibrator(self, parameter, experiments):
        """
        """
        calibrator_type = getattr(pycake.calibrator, "{}_Calibrator".format(parameter.name))
        exes = experiments[parameter]
        return calibrator_type(exes)
        
    def write_calibration(self, parameter, data):
        """
        """
        data = dict((coord, coeff[::-1]) for coord, coeff in data.iteritems())
        self.calibtic.write_calibration(parameter, data)


class TestRunner(CalibrationRunner):
    logger = pylogging.get("pycake.testrunner")
    pickle_file_pattern = "testrunner_{}.p.bz2"

    def __init__(self, config_file):
        self.config_file = config_file
        self.config = pycake.config.Config(None, self.config_file)

        # Initialize calibtic
        path, name = self.config.get_calibtic_backend()
        wafer, hicann = self.config.get_coordinates()
        self.calibtic = pycake.helpers.calibtic.Calibtic(path, wafer, hicann)

        prefix = self.config.get_filename_prefix()
        self.filename = self.pickle_file_pattern.format(
                time.strftime('%m%d_%H%M'))

    def clear_calibration(self):
        self.logger.TRACE("Not clearing calibration since this is test measurement")
        pass

    def write_calibration(self, parameter, coeffs):
        self.logger.INFO("Writing no calibration since this is test measurement")

    def get_builder(self, parameter, config):
        """ Get the right experiment builder.
        """
        builder_type = getattr(pycake.experimentbuilder, "{}_Experimentbuilder".format(parameter.name))
        return builder_type(config, test = True)<|MERGE_RESOLUTION|>--- conflicted
+++ resolved
@@ -22,11 +22,7 @@
     """
     """
     logger = pylogging.get("pycake.calibrationrunner")
-<<<<<<< HEAD
-    pickle_file_pattern = "{}runner_{}.p"
-=======
     pickle_file_pattern = "runner_{}.p.bz2"
->>>>>>> 77a96913
 
     def __init__(self, config_file):
         self.config_file = config_file
@@ -41,13 +37,8 @@
 
         prefix = self.config.get_filename_prefix()
         self.filename = self.pickle_file_pattern.format(
-<<<<<<< HEAD
                 prefix, time.strftime('%m%d_%H%M'))
-
-=======
-                time.strftime('%m%d_%H%M'))
         self.storage = StorageProcess(compresslevel=4)
->>>>>>> 77a96913
         # TODO redman!!
 
     def run_calibration(self):
@@ -73,28 +64,7 @@
                         builder.generate_measurements(), analyzer, save_traces)
                     for _ in range(repetitions)]
             self.experiments[parameter] = experiments
-
-<<<<<<< HEAD
-            for i, ex in enumerate(self.experiments[parameter]):
-                self.logger.INFO("Running experiment no. {}/{} for parameter {}".format(i+1, repetitions, parameter.name))
-                for measurement_id, measured in enumerate(ex.iter_measurements()):
-                    if measured:
-                        if save_traces:
-                            self.save_measurement(i, measurement_id, ex, parameter)
-                        self.save_state()
-
-            self.logger.INFO("Fitting result data for parameter {}".format(parameter.name))
-            calibrator = self.get_calibrator(parameter, self.experiments)
-            coeffs = calibrator.generate_coeffs()
-            self.coeffs[parameter] = coeffs
-            self.save_state()
-
-            self.logger.INFO("Writing calibration data for parameter {}".format(parameter.name))
-            self.write_calibration(parameter, coeffs)
-=======
         self._run_measurements()
-                        # TODO Save traces to separate file and clear memory
->>>>>>> 77a96913
 
     def save_measurement(self, experiment_id, measurement_id, experiment, parameter):
         """ Save measurement i of experiment to a file and clear the traces from
@@ -143,6 +113,8 @@
                 self.logger.INFO(msg.format(i+1, repetitions, parameter.name))
                 for measured in ex.iter_measurements():
                     if measured:
+                        if save_traces:
+                            self.save_measurement(i, measurement_id, ex, parameter)
                         self.save_state()
 
             self.logger.INFO("Fitting result data for parameter {}".format(

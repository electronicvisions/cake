import pylogging

import pyredman as redman

import pycake.experimentbuilder
import pycake.experiment
import pycake.analyzer
import pycake.config
import pycake.measure
import pycake.calibrator
import pycake.helpers.calibtic
import pycake.helpers.redman
import pycake.helpers.misc
from pycake.helpers.StorageProcess import StorageProcess

# Import everything needed for saving:
import time
import os
import copy
import errno
from collections import OrderedDict

from pyhalbe import Coordinate


class StepNotFound(RuntimeError):
    pass


class InvalidPathToStep(RuntimeError):
    pass


class CalibrationStep(object):
    logger = pylogging.get("pycake.calibrationrunner")

    def __init__(self, config, storage_path, calibitic, experiment=None):
        """
        Arguments:
            experiment: needed for conversion of old experiments
        """
        self.config = config
        self.name = config.config_name
        self.result = None
        self.storage_folder = None
        self.storage = StorageProcess(compresslevel=9)
        if experiment is None:
            experiment = self.get_experiment(calibitic)
        self.experiment = experiment
        self.set_storage_folder(storage_path)
        self.save()

    def finished(self):
        if self.experiment:
            return self.experiment.finished() and self.result is not None
        else:
            return False

    def run(self):
        """Run the measurement"""
        self.logger.INFO("Running measurements for {}".format(self.name))
        for measured in self.experiment.iter_measurements():
            if measured:
                self.save()

        self.logger.INFO("Fitting result data for {}".format(self.name))
        calibrator = self.get_calibrator()
        self.result = calibrator.generate_coeffs()
        self.save()

    def generate_calibration_data(self, calibtic, redman):
        if not self.finished():
            raise RuntimeError("The calibration has not been finished yet")
        self.logger.INFO("Writing calibration data for {}".format(self.name))
        self.write_calibration(calibtic, self.result)
        self.write_defects(redman, self.result)
        self.save()

    def get_experiment(self, calibitic):
        """ Get the right experiment builder.
        """
        builder_type = getattr(pycake.experimentbuilder,
                "{}_Experimentbuilder".format(self.name))
        builder = builder_type(self.config, self.config.get_run_test(),
                               calibtic_helper=calibitic)
        self.logger.INFO("Creating analyzers and experiments for parameter {} "
                         "using {}".format(self.name, type(builder).__name__))
        return builder.get_experiment()

    def get_calibrator(self):
        """
        """
        calibrator_type = getattr(pycake.calibrator,
                "{}_Calibrator".format(self.name))
        return calibrator_type(self.experiment, self.config)

    def write_calibration(self, calibtic, transformations):
        """
        """
        def reverse(x):
            if x is not None:
                return x[::-1]
            else:
                return None

        for parameter, data in transformations:
            data = dict((nrn, t[::-1]) for nrn, t in data.iteritems())
            calibtic.write_calibration(parameter, data)

    def write_defects(self, redman, transformations):
        """
        """
        for parameter, data in transformations:
            defects = [coord for coord, t in data.iteritems() if t is None]
            redman.write_defects(defects)

    def set_storage_folder(self, folder):
        """Update the pathes to calibration steps results"""
        pycake.helpers.misc.mkdir_p(folder)
        self.storage_folder = folder
        if self.config.get_save_traces():
            self.experiment.save_traces(self.storage_folder)

    @staticmethod
    def filename(storage_folder):
        return os.path.join(storage_folder, "experiment.p.gz")

    def save(self):
        self.logger.INFO(
            "Pickling current state to {}".format(self.storage_folder))
        self.storage.save_object(self.filename(self.storage_folder), self)

    @classmethod
    def load(cls, path):
        if not os.path.exists(cls.filename(path)):
            raise StepNotFound()
        if not os.path.isdir(path):
            raise InvalidPathToStep("'{}' is not a path")
        cls.logger.INFO("Loading calibration step '{}'".format(path))
        data = pycake.helpers.misc.load_pickled_file(cls.filename(path))
        if not isinstance(data, cls):
            raise InvalidPathToStep("'{}' contained invalid data")
        data.set_storage_folder(path)
        return data


class CalibrationRunner(object):
    logger = pylogging.get("pycake.calibrationrunner")
    filename = "runner.p.gz"

    def __init__(self, config, storage_path=None):
        """
        Arguments:
            storage_path: helper to convert old runners easier
        """

        self.config = config
        self.to_run = self.config.get_enabled_calibrations()

        wafer, hicann = self.config.get_coordinates()
        pll = self.config.get_PLL()
        pll_in_MHz = int(pll/1e6)
        name_details = "_".join([s for s in [
            self.config.get_filename_prefix(),
            "f{}".format(pll_in_MHz),
            "w{}".format(wafer.value()),
            "h{}".format(hicann.id().value()),
            time.strftime('%m%d_%H%M'),
        ] if s != ""])

        if storage_path is None:
            self.set_storage_folder(
                os.path.join(self.config.get_folder(), name_details))
        else:
            self.set_storage_folder(storage_path)

        path, _ = self.config.get_calibtic_backend()
        self.calibtic = pycake.helpers.calibtic.Calibtic(
            path, wafer, hicann, pll)
        self.redman = pycake.helpers.redman.Redman(
            path, Coordinate.HICANNGlobal(hicann,wafer))

        self.save()

    def get(self, **kwargs):
        return [self.create_or_load_step(ii) for ii in
                self.query_calibrations(**kwargs)]

    def get_single(self, **kwargs):
        pos = self.query_calibrations(**kwargs)
        if len(pos) == 0:
            raise KeyError(kwargs)
        elif len(pos) == 1:
            return self.create_or_load_step(pos[0])
        else:
            raise RuntimeError("Multiple calibrations found")

    def query_calibrations(self, name=None, pos=None):
        """Return calibrations filtered by the given arguments

        Arguments:
            name [str]: Name of the given calibration step
            pos [int/slice/iterable]: index of the request calibrations
        """
        if pos is None:
            pos = xrange(len(self.to_run))
        elif isinstance(pos, int):
            pos = [pos]
        elif isinstance(pos, slice):
            pos = xrange(*pos.indices(len(self.to_run)))
        if name:
            pos = [ii for ii in pos if self.to_run[ii] == name]
        return pos

    def clear_calibration(self):
        """ Clears calibration if this is set in the configuration
        """
        if self.config.get_clear():
            self.calibtic.clear_calibration()

    def clear_defects(self):
        """ Clears defects if this is set in the configuration
        """

        if self.config.get_clear_defects():
            self.redman.clear_defects()

    def run_calibration(self):
        """entry method for regular calibrations
        to resume a calibrations see: continue_calibration"""
        self.clear_calibration() # Clears calibration if this is wanted
        self.clear_defects()
        self.logger.INFO("Start calibration")
        self._run_measurements()

    def continue_calibration(self):
        """resumes an calibration run

        This method will first complete unfinished measurements.
        Afterwards the calibrator will be run. This can overwrite the results
        loaded from an previous run."""
        self.logger.INFO("Continue calibration")
        self._run_measurements()

    def _run_measurements(self):
        """execute the measurement loop"""
        for ii, name in enumerate(self.to_run):
            measurement = self.create_or_load_step(ii)
            measurement.run()
            measurement.generate_calibration_data(self.calibtic, self.redman)

    def create_or_load_step(self, ii):
        """Receives a pickle calibration step or creates a new one"""
        step_folder = os.path.join(self.storage_folder, str(ii))
        try:
            return CalibrationStep.load(step_folder)
        except StepNotFound:
            name = self.to_run[ii]
            return CalibrationStep(
                self.config.copy(name), step_folder, self.calibtic)

    def set_storage_folder(self, folder):
        """Update the pathes to calibration steps results"""
        pycake.helpers.misc.mkdir_p(folder)
<<<<<<< HEAD
        self.storage_folder = folder

    @classmethod
    def load(cls, path):
        filename = os.path.join(path, cls.filename)
        cls.logger.INFO("Loading '{}'".format(filename))
        data = pycake.helpers.misc.load_pickled_file(filename)
        if not isinstance(data, cls):
            raise RuntimeError("Invalid class loaded!")
        data.set_storage_folder(path)
        return data

    def save(self):
        storage = StorageProcess(compresslevel=9)
        filename = os.path.join(self.storage_folder, self.filename)
        self.logger.INFO("Save calibration runner '{}'".format(
            self.storage_folder))
        storage.save_object(filename, self)
=======
        fullpath = os.path.join(folder, self.filename)
        self.logger.INFO("Pickling current state to {}".format(fullpath))
        self.storage.save_object(fullpath, self)

    def make_path(self, path):
        if not os.path.isdir(path):
            os.makedirs(path)

    def get_builder(self, config_name, config):
        """ Get the right experiment builder.
        """
        builder_type = getattr(pycake.experimentbuilder,
                "{}_Experimentbuilder".format(config_name))
        return builder_type(config, test = False, calibtic_helper = self.calibtic)

    def get_calibrator(self, config_name, experiments):
        """
        """
        calibrator_type = getattr(pycake.calibrator,
                "{}_Calibrator".format(config_name))
        return calibrator_type(experiments, self.config.copy(config_name))

    def reverse(self, x):
        if x is not None:
            return x[::-1]
        else:
            return None

    def write_calibration(self, coeffs):
        """
        """
        for parameter, data in coeffs:
            data = dict((coord, self.reverse(coeff))
                        for coord, coeff in data.iteritems())
            self.calibtic.write_calibration(parameter, data)

    def write_defects(self, coeffs):
        """
        """
        for parameter, data in coeffs:
            defects = [coord for coord, coeff in data.iteritems() if coeff is None]
            self.redman.write_defects(defects)
>>>>>>> 1bc64ffe

class TestRunner(CalibrationRunner):
    logger = pylogging.get("pycake.testrunner")

    def clear_calibration(self):
        self.logger.TRACE(
            "Not clearing calibration since this is test measurement")

    def _run_measurements(self):
        """execute the measurement loop"""
        for ii, name in enumerate(self.to_run):
            measurement = self.create_or_load_step(ii)
            measurement.run()<|MERGE_RESOLUTION|>--- conflicted
+++ resolved
@@ -104,7 +104,7 @@
                 return None
 
         for parameter, data in transformations:
-            data = dict((nrn, t[::-1]) for nrn, t in data.iteritems())
+            data = dict((nrn, reverse(t)) for nrn, t in data.iteritems())
             calibtic.write_calibration(parameter, data)
 
     def write_defects(self, redman, transformations):
@@ -262,7 +262,6 @@
     def set_storage_folder(self, folder):
         """Update the pathes to calibration steps results"""
         pycake.helpers.misc.mkdir_p(folder)
-<<<<<<< HEAD
         self.storage_folder = folder
 
     @classmethod
@@ -281,50 +280,6 @@
         self.logger.INFO("Save calibration runner '{}'".format(
             self.storage_folder))
         storage.save_object(filename, self)
-=======
-        fullpath = os.path.join(folder, self.filename)
-        self.logger.INFO("Pickling current state to {}".format(fullpath))
-        self.storage.save_object(fullpath, self)
-
-    def make_path(self, path):
-        if not os.path.isdir(path):
-            os.makedirs(path)
-
-    def get_builder(self, config_name, config):
-        """ Get the right experiment builder.
-        """
-        builder_type = getattr(pycake.experimentbuilder,
-                "{}_Experimentbuilder".format(config_name))
-        return builder_type(config, test = False, calibtic_helper = self.calibtic)
-
-    def get_calibrator(self, config_name, experiments):
-        """
-        """
-        calibrator_type = getattr(pycake.calibrator,
-                "{}_Calibrator".format(config_name))
-        return calibrator_type(experiments, self.config.copy(config_name))
-
-    def reverse(self, x):
-        if x is not None:
-            return x[::-1]
-        else:
-            return None
-
-    def write_calibration(self, coeffs):
-        """
-        """
-        for parameter, data in coeffs:
-            data = dict((coord, self.reverse(coeff))
-                        for coord, coeff in data.iteritems())
-            self.calibtic.write_calibration(parameter, data)
-
-    def write_defects(self, coeffs):
-        """
-        """
-        for parameter, data in coeffs:
-            defects = [coord for coord, coeff in data.iteritems() if coeff is None]
-            self.redman.write_defects(defects)
->>>>>>> 1bc64ffe
 
 class TestRunner(CalibrationRunner):
     logger = pylogging.get("pycake.testrunner")
